--- conflicted
+++ resolved
@@ -46,7 +46,6 @@
 # Connection string for the Azure storage account used to create and delete devices in bulk
 # Format: DefaultEndpointsProtocol=https;AccountName=_____;AccountKey=_____;EndpointSuffix=core.windows.net
 import_storage_account_connstring = "${PCS_AZURE_STORAGE_ACCOUNT}"
-<<<<<<< HEAD
 
 # Timeout for the SDK client. By default the SDK uses 4 minutes (240000 msecs).
 sdk_device_client_timeout = 20000
@@ -54,15 +53,6 @@
 # The user-agent string is used to identify the application to Azure IoT Hub.
 user_agent = "${?PCS_SOLUTION_TYPE}"
 
-=======
-
-# Timeout for the SDK client. By default the SDK uses 4 minutes (240000 msecs).
-sdk_device_client_timeout = 20000
-
-# The user-agent string is used to identify the application to Azure IoT Hub.
-user_agent = "${?PCS_SOLUTION_TYPE}"
-
->>>>>>> 942b2d55
 # Disable device twin read/writes, to reduce the number of threads and open connections
 # Default: true
 device_twin_enabled = "${?PCS_TWIN_READ_WRITE_ENABLED}"
