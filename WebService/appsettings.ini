[devicesimulation]
<<<<<<< HEAD
webservice_port = 9003
iothub_connstring = "${PCS_IOTHUB_CONNSTRING}"
=======
webservice_port = ${PCS_DEVICESIMULATION_WEBSERVICE_PORT}
cors_whitelist = "{ 'origins': ['*'], 'methods': ['*'], 'headers': ['*'] }"

>>>>>>> d93c5e50
# Note: in linux containers, the `data` folder is a symlink to /app/data
# which can be mounted to inject custom device types and scripts.
device_types_folder = ./data/DeviceTypes/
device_types_scripts_folder = ./data/DeviceTypes/Scripts/<|MERGE_RESOLUTION|>--- conflicted
+++ resolved
@@ -1,12 +1,8 @@
 [devicesimulation]
-<<<<<<< HEAD
 webservice_port = 9003
 iothub_connstring = "${PCS_IOTHUB_CONNSTRING}"
-=======
-webservice_port = ${PCS_DEVICESIMULATION_WEBSERVICE_PORT}
 cors_whitelist = "{ 'origins': ['*'], 'methods': ['*'], 'headers': ['*'] }"
 
->>>>>>> d93c5e50
 # Note: in linux containers, the `data` folder is a symlink to /app/data
 # which can be mounted to inject custom device types and scripts.
 device_types_folder = ./data/DeviceTypes/
