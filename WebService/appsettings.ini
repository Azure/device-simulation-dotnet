[DeviceSimulationService]
# TCP port where to listen for web service requests. 9003 by default.
webservice_port = 9003

# Azure IoT Hub connection string, format: HostName=....azure-devices.net;SharedAccessKeyName=...;SharedAccessKey=...
iothub_connstring = "${PCS_IOTHUB_CONNSTRING}"

# Timeout for the SDK client. By default the SDK uses 4 minutes (240000 msecs).
iothub_sdk_device_client_timeout = 20000

# Folder where stock device models JSON files are located
# Note: when running the service with Docker, the content of the folder can be
#       overridden using "volumes", e.g. to inject custom models and scripts.
device_models_folder = ./data/devicemodels/

# Folder where stock device model behavior scripts are located
device_models_scripts_folder = ./data/devicemodels/scripts/

# Folder where the service will store the custom connection string, if provided
iothub_data_folder = ./data/iothub/

# Disable twin read/writes and methods, to reduce the number of threads
# and open connections.
twin_read_write_enabled = "${?PCS_TWIN_READ_WRITE_ENABLED}"


[StorageAdapterService]
# URL where the storage adapter is available, e.g. http://localhost:9022/v1 on local dev environments
webservice_url = "${PCS_STORAGEADAPTER_WEBSERVICE_URL}"

# Max time allowed for requests to the storage adapter before reporting an error
webservice_timeout = 10000


[DeviceSimulationService:Storage:Main]
type = "documentDb"
documentdb_connstring = "${PCS_STORAGEADAPTER_DOCUMENTDB_CONNSTRING}"
documentdb_database = "devicesimulation"
documentdb_collection = "main"
documentdb_collection_throughput = 400
# When queuing up storage-operation tasks, limit the number of queued tasks.
# The default value is 25
max_pending_storage_tasks = 25


[DeviceSimulationService:Storage:Nodes]
type = "documentDb"
# CosmosDB SQL (DocumentDb) connection string,
# format "AccountEndpoint=https://_____.documents.azure.com:443/;AccountKey=_____;"
documentdb_connstring = "${PCS_STORAGEADAPTER_DOCUMENTDB_CONNSTRING}"
documentdb_database = "devicesimulation"
documentdb_collection = "nodes"
# CosmosDb throughput, see https://docs.microsoft.com/azure/cosmos-db/request-units
# Default: 400
documentdb_collection_throughput = 400
# When queuing up storage-operation tasks, limit the number of queued tasks.
# Default: 25
max_pending_storage_tasks = 25


[DeviceSimulationService:Storage:Simulations]
type = "documentDb"
# CosmosDB SQL (DocumentDb) connection string,
# format "AccountEndpoint=https://_____.documents.azure.com:443/;AccountKey=_____;"
documentdb_connstring = "${PCS_STORAGEADAPTER_DOCUMENTDB_CONNSTRING}"
documentdb_database = "devicesimulation"
documentdb_collection = "simulations"
# CosmosDb throughput, see https://docs.microsoft.com/azure/cosmos-db/request-units
# Default: 400
documentdb_collection_throughput = 400
# When queuing up storage-operation tasks, limit the number of queued tasks.
# Default: 25
max_pending_storage_tasks = 25


[DeviceSimulationService:Storage:Devices]
type = "documentDb"
# CosmosDB SQL (DocumentDb) connection string,
# format "AccountEndpoint=https://_____.documents.azure.com:443/;AccountKey=_____;"
documentdb_connstring = "${PCS_STORAGEADAPTER_DOCUMENTDB_CONNSTRING}"
documentdb_database = "devicesimulation"
documentdb_collection = "devices"
# CosmosDb throughput, see https://docs.microsoft.com/azure/cosmos-db/request-units
# Default: 400, Recommended: 2500
documentdb_collection_throughput = 2500
# When queuing up storage-operation tasks, limit the number of queued tasks.
# Default: 25
max_pending_storage_tasks = 25


[DeviceSimulationService:Storage:Partitions]
type = "documentDb"
# CosmosDB SQL (DocumentDb) connection string,
# format "AccountEndpoint=https://_____.documents.azure.com:443/;AccountKey=_____;"
documentdb_connstring = "${PCS_STORAGEADAPTER_DOCUMENTDB_CONNSTRING}"
documentdb_database = "devicesimulation"
documentdb_collection = "partitions"
# CosmosDb throughput, see https://docs.microsoft.com/azure/cosmos-db/request-units
# Default: 400, Recommended: 2500
documentdb_collection_throughput = 2500
# When queuing up storage-operation tasks, limit the number of queued tasks.
# Default: 25
max_pending_storage_tasks = 25


[DeviceSimulationService:Deployment]
# AAD Domain of the Azure subscription where the Azure IoT Hub is deployed.
# The value is optional because the service can be deployed without a hub.
# The info is used to create a URL taking to the IoT Hub metrics in the Azure portal.
azure_subscription_domain = "${?PCS_SUBSCRIPTION_DOMAIN}"

# Azure subscription where the Azure IoT Hub is deployed, e.g. "mytest.onmicrosoft.com".
# The value is optional because the service can be deployed without a hub.
# The value is used to create a URL taking to the IoT Hub metrics in the Azure portal.
azure_subscription_id = "${?PCS_SUBSCRIPTION_ID}"

# Azure resource group where the Azure IoT Hub is deployed, e.g. "abcd1234-5678-1234-abcd-abcd5678abcd".
# The value is optional because the service can be deployed without a hub.
# The value is used to create a URL taking to the IoT Hub metrics in the Azure portal.
azure_resource_group = "${?PCS_RESOURCE_GROUP}"

# IoT Hub name, e.g. "mytest3507e89".
# The value is optional because the service can be deployed without a hub.
# The value is used to create a URL taking to the IoT Hub metrics in the Azure portal.
azure_iothub_name = "${?PCS_IOHUB_NAME}"


[DeviceSimulationService:Logging]
# Application log levels: Debug, Info, Warn, Error
# Default: Warn
LogLevel = "${?PCS_LOG_LEVEL}"

# Whether to log the ProcessId, true by default
IncludeProcessId = true

# How to format the datetime in the logs
# example: DateFormat = "yyyy-MM-dd HH:mm:ss.fff"
DateFormat = "yyyy-MM-dd HH:mm:ss.fff"

# Comma separated list of files and methods to ignore, i.e. discard logs from.
# Example: BlackListSources = "DeviceClient.cs,HttpClient.cs:DeleteAsync"
BlackListSources = ""

# Comma separated list of files and methods to include, i.e. discard everything else
# Example: WhiteListSources = "DeviceMethods.cs,Simulations.cs:InsertAsync"
WhiteListSources = ""

# Whether to generate extra log files to diagnose the simulation. This is disk I/O intensive
# and most likely affects the simulation performance. Enable this option only for development
# to get detailed information about the state of each actor and each device.
# Default: false
ExtraDiagnostics = false

# Folder to store the extra diagnostics. Logging is disabled if the folder cannot
# be created or is not writable.
ExtraDiagnosticsPath = "/tmp/sim/"

# Path to the diagnostics back end where all telemetry data is to be directed
diagnostics_endpoint_url = "${?PCS_DIAGNOSTICS_WEBSERVICE_URL}/diagnosticsevents"


[DeviceSimulationService:RateLimits]
# S3:  5000/min/unit (= 83.3/sec/unit)
# S2:   100/min/unit (= 1.67/sec/unit)
# S1:   100/min/unit (= 1.67/sec/unit)
# F1:   100/min      (= 1.67/sec)
registry_operations_per_minute = 100

# S3:  6000/sec/unit
# S2:   120/sec/unit
# S1: higher of 100/sec or 12/sec/unit
# F1:   100/sec
device_connections_per_second = 120

# S3:  6000/sec/unit
# S2:   120/sec/unit
# S1: higher of 100/sec or 12/sec/unit
# F1:   100/sec
device_to_cloud_messages_per_second = 120

# S3:  300M/day/unit (= 208333.33/min/day)
# S2:    6M/day/unit (=   4166.67/min/unit)
# S1:  400k/day/unit (=    277.78/min/unit)
# F1:  8000/day      (=      5.56/min)
device_to_cloud_messages_per_day = 6000000

# S3:  50/sec/unit
# S2: higher of 10/sec or 1/sec/unit
# S1:  10/sec
# F1:  10/sec
twin_reads_per_second = 10

# S3:  50/sec/unit
# S2: higher of 10/sec or 1/sec/unit
# S1:  10/sec
# F1:  10/sec
twin_writes_per_second = 10


[DeviceSimulationService:SimulationConcurrency]
# How many threads to use to send telemetry.
# A value too high (e.g. > 10) can decrease the overall throughput due to context switching.
# A value too low (e.g. < 2) can decrease the overall throughput due to the time required to
# loop through all the devices, when managing several thousands of devices.
# Default: 4
telemetry_threads = 4

# While connecting all the devices, limit the number of connections waiting to be
# established. A low number will slow down the time required to connect all the devices.
# A number too high will increase the number of threads, overloading the CPU.
# Default: 200
max_pending_connections = 200

# While sending telemetry, limit the number of messages waiting to be delivered.
# A low number will slow down the simulation.
# A number too high will increase the number of threads, overloading the CPU.
# Value in milliseconds - Default: 1000
max_pending_telemetry_messages = 1000

# While writing device twins, limit the number of pending operations waiting to be completed.
# Default: 50
max_pending_twin_writes = 50

# When simulating behavior for all the devices in a thread, slow down if the loop through
<<<<<<< HEAD
# all the devices takes less than N msecs. This is also the minimum time between two
=======
# all the devices takes fewer than N msecs. This is also the minimum time between two
>>>>>>> 4e5144a1
# state changes for the same device.
# Value in milliseconds - Default: 1000
min_device_state_loop_duration = 1000

<<<<<<< HEAD
# When connecting the devices, slow down if the loop through all the devices takes less
=======
# When connecting the devices, slow down if the loop through all the devices takes fewer
>>>>>>> 4e5144a1
# than N msecs.
# Value in milliseconds - Default: 1000
min_device_connection_loop_duration = 1000

# When sending telemetry for all the devices in a thread, slow down if the loop through
<<<<<<< HEAD
# all the devices takes less than N msecs. This is also the minimum time between two
=======
# all the devices takes fewer than N msecs. This is also the minimum time between two
>>>>>>> 4e5144a1
# messages from the same device.
# Value in milliseconds - Default: 500
min_device_telemetry_loop_duration = 500

# When writing device twins for all the devices in a thread, slow down if the loop through
<<<<<<< HEAD
# all the devices takes less than N msecs.
=======
# all the devices takes fewer than N msecs.
# Value in milliseconds - Default: 2000
>>>>>>> 4e5144a1
min_device_properties_loop_duration = 2000

# When queuing up storage-operation tasks, limit the number of queued tasks
max_pending_tasks = 26


[DeviceSimulationService:Clustering]
# How often to:
# - refresh the nodes collection to keep the node alive
# - (as a master node) remove stale nodes from the cluster
# - (as a master node) check for new simulations and devices to create
# - (as a master node) check for new simulations and partitions to create
# Value in milliseconds - Default: 15000, Min: 1000, Max: 300000
check_interval = 15000

# When a node record is older than this value, the node is considered dead and removed
# from the list of known nodes. The value should be at least twice that of `check_interval`.
# Value in milliseconds - Default: 60000, Min: 10000, Max: 600000 
node_record_max_age = 60000

# When a node is elected to master via a lock, the max age of the lock before it expires,
# allowing another node to become master in case the current master crashes
# Value in milliseconds - Default: 120000, Min: 10000, Max: 300000
master_lock_duration = 120000

# Each partition contains up to 1000 devices by default (ignoring deletions)
# Default: 1000, Min: 1, Max: 10000
max_partition_size = 1000


[DeviceSimulationService:ClientAuth]
# Current auth type, only "JWT" is currently supported.
auth_type="JWT"

# This can be changed to false, for example during development,
# to allow invalid/missing authorizations.
# Default: true
auth_required="${?PCS_AUTH_REQUIRED}"

# Can be used when running services on multiple hostnames and/or ports
# e.g. "{ 'origins': ['*'], 'methods': ['*'], 'headers': ['*'] }" to allow everything.
# Comment it or leave it empty to disable CORS.
# Default: empty
cors_whitelist = "${?PCS_CORS_WHITELIST}"


[DeviceSimulationService:ClientAuth:JWT]
# Trusted algorithms
# Default: RS256, RS384, RS512
allowed_algorithms="RS256"

# Identifies the security token service (STS) that constructs and returns the token.
# In the tokens that Azure AD returns, the issuer is sts.windows.net. The GUID in
# the Issuer claim value is the tenant ID of the Azure AD directory. The tenant ID
# is an immutable and reliable identifier of the directory.
# Used to verify that tokens are issued by Azure AD.
# When using Azure Active Directory, the format of the Issuer is:
# https://sts.windows.net/<tenant Id>/
# example: issuer="https://sts.windows.net/fa01ade2-2365-4dd1-a084-a6ef027090fc/"
issuer="${?PCS_AUTH_ISSUER}"

# Used to verify that tokens are issued to be given to this service
# Also referenced as "Application Id" and "Resource Id"
# example: audience="2814e709-6a0e-4861-9594-d3b6e2b81331"
audience="${?PCS_AUTH_AUDIENCE}"

# When validating the token expiration, allows some clock skew
# Default: 2 minutes
clock_skew_seconds = 300


# For more information about ASP.NET logging see
# https://docs.microsoft.com/aspnet/core/fundamentals/logging
# This configuration block is used only to capture
# internal logs generated by ASP.NET
# ASP.NET log levels: Trace, Debug, Information, Warning, Error, Critical
[Logging]
IncludeScopes = true
LogLevel:Default = "Warning"
LogLevel:System = "Warning"
LogLevel:Microsoft = "Warning"<|MERGE_RESOLUTION|>--- conflicted
+++ resolved
@@ -222,45 +222,26 @@
 max_pending_twin_writes = 50
 
 # When simulating behavior for all the devices in a thread, slow down if the loop through
-<<<<<<< HEAD
-# all the devices takes less than N msecs. This is also the minimum time between two
-=======
 # all the devices takes fewer than N msecs. This is also the minimum time between two
->>>>>>> 4e5144a1
 # state changes for the same device.
 # Value in milliseconds - Default: 1000
 min_device_state_loop_duration = 1000
 
-<<<<<<< HEAD
-# When connecting the devices, slow down if the loop through all the devices takes less
-=======
 # When connecting the devices, slow down if the loop through all the devices takes fewer
->>>>>>> 4e5144a1
 # than N msecs.
 # Value in milliseconds - Default: 1000
 min_device_connection_loop_duration = 1000
 
 # When sending telemetry for all the devices in a thread, slow down if the loop through
-<<<<<<< HEAD
-# all the devices takes less than N msecs. This is also the minimum time between two
-=======
 # all the devices takes fewer than N msecs. This is also the minimum time between two
->>>>>>> 4e5144a1
 # messages from the same device.
 # Value in milliseconds - Default: 500
 min_device_telemetry_loop_duration = 500
 
 # When writing device twins for all the devices in a thread, slow down if the loop through
-<<<<<<< HEAD
-# all the devices takes less than N msecs.
-=======
 # all the devices takes fewer than N msecs.
 # Value in milliseconds - Default: 2000
->>>>>>> 4e5144a1
 min_device_properties_loop_duration = 2000
-
-# When queuing up storage-operation tasks, limit the number of queued tasks
-max_pending_tasks = 26
 
 
 [DeviceSimulationService:Clustering]
