--- conflicted
+++ resolved
@@ -230,10 +230,7 @@
             log.Write("Main storage:        " + config.ServicesConfig.MainStorage.StorageType);
             log.Write("Simulations storage: " + config.ServicesConfig.SimulationsStorage.StorageType);
             log.Write("Statistics storage:  " + config.ServicesConfig.StatisticsStorage.StorageType);
-<<<<<<< HEAD
-=======
             log.Write("Replay files storage:" + config.ServicesConfig.ReplayFilesStorage.StorageType);
->>>>>>> 942b2d55
             log.Write("Devices storage:     " + config.ServicesConfig.DevicesStorage.StorageType);
             log.Write("Partitions storage:  " + config.ServicesConfig.PartitionsStorage.StorageType);
             log.Write("Nodes storage:       " + config.ServicesConfig.NodesStorage.StorageType);
