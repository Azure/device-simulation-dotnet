--- conflicted
+++ resolved
@@ -113,17 +113,13 @@
             this.partitioningAgent.StartAsync();
 
             this.simulationAgent = this.ApplicationContainer.Resolve<ISimulationAgent>();
-<<<<<<< HEAD
-            this.simulationAgent.RunAsync();
+            this.simulationAgent.StartAsync();
 
             var config = this.ApplicationContainer.Resolve<IConfig>();
-            if (config.SolutionType.StartsWith("devicesimulation", StringComparison.OrdinalIgnoreCase))
+            if (!string.IsNullOrEmpty(config.SeedTemplate))
             {
-                this.simulationAgent.SeedAsync();
+                this.simulationAgent.SeedAsync(config.SeedTemplate.ToLowerInvariant());
             }
-=======
-            this.simulationAgent.StartAsync();
->>>>>>> 070663df
         }
 
         private void StopAgents()
