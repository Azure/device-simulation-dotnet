﻿// Copyright (c) Microsoft. All rights reserved.

using System;
using System.Collections;
using System.IO;
using System.Linq;
using System.Text.RegularExpressions;
using Akka.Configuration;
using Microsoft.Azure.IoTSolutions.DeviceSimulation.Services.Runtime;

// TODO: tests
// TODO: handle errors
// TODO: use JSON?
namespace Microsoft.Azure.IoTSolutions.DeviceSimulation.WebService.Runtime
{
    public interface IConfig
    {
        /// <summary>Web service listening port</summary>
        int Port { get; }

        /// <summary>Service layer configuration</summary>
        IServicesConfig ServicesConfig { get; }
    }

    /// <summary>Web service configuration</summary>
    public class Config : IConfig
    {
        private const string Namespace = "com.microsoft.azure.iotsolutions.";
        private const string Application = "device-simulation.";

        public Config()
        {
            var config = ConfigurationFactory.ParseString(GetHoconConfiguration("application.conf"));

            this.Port = config.GetInt(Namespace + Application + "webservice-port");

            // TODO: test
            this.ServicesConfig = new ServicesConfig
            {
<<<<<<< HEAD
                DeviceTypesFolder = config.GetString(Namespace + Application + "device-types-folder"),
                DeviceTypesBehaviorFolder = config.GetString(Namespace + Application + "device-types-behavior-folder"),
=======
                DataFolder = config.GetString(Namespace + Application + "data-folder")
>>>>>>> 16a85165
            };
        }

        /// <summary>Web service listening port</summary>
        public int Port { get; }

        /// <summary>Service layer configuration</summary>
        public IServicesConfig ServicesConfig { get; }

        /// <summary>
        /// Read the `application.conf` HOCON file, enabling substitutions
        /// of ${NAME} placeholders with environment variables values.
        /// TODO: remove workaround when [1] is fixed.
        ///       [1] https://github.com/akkadotnet/HOCON/issues/40
        /// </summary>
        /// <returns>Configuration text content</returns>
        private static string GetHoconConfiguration(String file)
        {
            var hocon = File.ReadAllText(file);

            // Extract the name of all the substitutions required
            // using the following pattern, e.g. ${VAR_NAME}
            var pattern = @"\${(?'key'[a-zA-Z_][a-zA-Z0-9_]*)}";
            var keys = (from Match m
                             in Regex.Matches(hocon, pattern)
                             select m.Groups[1].Value).ToArray();

            // Foreach substitution inject the env. var if available, so that
            // Akka substitution logic will use the value.
            foreach (DictionaryEntry x in Environment.GetEnvironmentVariables())
            {
                if (keys.Contains(x.Key))
                    hocon += "\n" + x.Key + " : \"" + x.Value + "\"";
            }

            return hocon;
        }
    }
}<|MERGE_RESOLUTION|>--- conflicted
+++ resolved
@@ -1,4 +1,4 @@
-﻿// Copyright (c) Microsoft. All rights reserved.
+// Copyright (c) Microsoft. All rights reserved.
 
 using System;
 using System.Collections;
@@ -37,12 +37,8 @@
             // TODO: test
             this.ServicesConfig = new ServicesConfig
             {
-<<<<<<< HEAD
                 DeviceTypesFolder = config.GetString(Namespace + Application + "device-types-folder"),
                 DeviceTypesBehaviorFolder = config.GetString(Namespace + Application + "device-types-behavior-folder"),
-=======
-                DataFolder = config.GetString(Namespace + Application + "data-folder")
->>>>>>> 16a85165
             };
         }
 
