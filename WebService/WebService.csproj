﻿<?xml version="1.0" encoding="utf-8"?>
<Project ToolsVersion="15.0" xmlns="http://schemas.microsoft.com/developer/msbuild/2003">
  <Import Project="$(MSBuildExtensionsPath)\$(MSBuildToolsVersion)\Microsoft.Common.props" Condition="Exists('$(MSBuildExtensionsPath)\$(MSBuildToolsVersion)\Microsoft.Common.props')" />
  <PropertyGroup>
    <Configuration Condition=" '$(Configuration)' == '' ">Debug</Configuration>
    <Platform Condition=" '$(Platform)' == '' ">AnyCPU</Platform>
    <ProjectGuid>{F305CAD5-BE38-4391-A692-580C526A0CB1}</ProjectGuid>
    <OutputType>Exe</OutputType>
    <RootNamespace>Microsoft.Azure.IoTSolutions.DeviceSimulation.WebService</RootNamespace>
    <AssemblyName>Microsoft.Azure.IoTSolutions.DeviceSimulation.WebService</AssemblyName>
    <TargetFrameworkVersion>v4.6.2</TargetFrameworkVersion>
    <FileAlignment>512</FileAlignment>
    <AutoGenerateBindingRedirects>true</AutoGenerateBindingRedirects>
    <LangVersion>6</LangVersion>
  </PropertyGroup>
  <PropertyGroup Condition=" '$(Configuration)|$(Platform)' == 'Debug|AnyCPU' ">
    <PlatformTarget>AnyCPU</PlatformTarget>
    <DebugSymbols>true</DebugSymbols>
    <DebugType>full</DebugType>
    <Optimize>false</Optimize>
    <OutputPath>bin\Debug\</OutputPath>
    <DefineConstants>DEBUG;TRACE</DefineConstants>
    <ErrorReport>prompt</ErrorReport>
    <WarningLevel>4</WarningLevel>
  </PropertyGroup>
  <PropertyGroup Condition=" '$(Configuration)|$(Platform)' == 'Release|AnyCPU' ">
    <PlatformTarget>AnyCPU</PlatformTarget>
    <DebugType>pdbonly</DebugType>
    <Optimize>true</Optimize>
    <OutputPath>bin\Release\</OutputPath>
    <DefineConstants>TRACE</DefineConstants>
    <ErrorReport>prompt</ErrorReport>
    <WarningLevel>4</WarningLevel>
  </PropertyGroup>
  <ItemGroup>
    <Reference Include="Akka.Hocon, Version=1.0.0.0, Culture=neutral, PublicKeyToken=null">
      <HintPath>..\packages\Akka.Hocon.0.3.0\lib\net45\Akka.Hocon.dll</HintPath>
    </Reference>
    <Reference Include="Autofac, Version=3.5.0.0, Culture=neutral, PublicKeyToken=17863af14b0044da">
      <HintPath>..\packages\Autofac.3.5.0\lib\net40\Autofac.dll</HintPath>
    </Reference>
    <Reference Include="Autofac.Integration.Owin, Version=4.0.0.0, Culture=neutral, PublicKeyToken=17863af14b0044da">
      <HintPath>..\packages\Autofac.Owin.4.0.0\lib\net45\Autofac.Integration.Owin.dll</HintPath>
    </Reference>
    <Reference Include="Autofac.Integration.WebApi, Version=3.4.0.0, Culture=neutral, PublicKeyToken=17863af14b0044da">
      <HintPath>..\packages\Autofac.WebApi2.3.4.0\lib\net45\Autofac.Integration.WebApi.dll</HintPath>
    </Reference>
    <Reference Include="Autofac.Integration.WebApi.Owin, Version=4.0.0.0, Culture=neutral, PublicKeyToken=17863af14b0044da">
      <HintPath>..\packages\Autofac.WebApi2.Owin.4.0.0\lib\net45\Autofac.Integration.WebApi.Owin.dll</HintPath>
    </Reference>
    <Reference Include="Microsoft.AspNet.WebApi.Versioning, Version=2.0.3.0, Culture=neutral, PublicKeyToken=adb9793829ddae60">
      <HintPath>..\packages\Microsoft.AspNet.WebApi.Versioning.2.0.3\lib\net45\Microsoft.AspNet.WebApi.Versioning.dll</HintPath>
    </Reference>
    <Reference Include="Microsoft.Owin, Version=3.1.0.0, Culture=neutral, PublicKeyToken=31bf3856ad364e35, processorArchitecture=MSIL">
      <HintPath>..\packages\Microsoft.Owin.3.1.0\lib\net45\Microsoft.Owin.dll</HintPath>
      <Private>True</Private>
    </Reference>
    <Reference Include="Microsoft.Owin.Host.HttpListener, Version=3.1.0.0, Culture=neutral, PublicKeyToken=31bf3856ad364e35, processorArchitecture=MSIL">
      <HintPath>..\packages\Microsoft.Owin.Host.HttpListener.3.1.0\lib\net45\Microsoft.Owin.Host.HttpListener.dll</HintPath>
      <Private>True</Private>
    </Reference>
    <Reference Include="Microsoft.Owin.Hosting, Version=3.1.0.0, Culture=neutral, PublicKeyToken=31bf3856ad364e35, processorArchitecture=MSIL">
      <HintPath>..\packages\Microsoft.Owin.Hosting.3.1.0\lib\net45\Microsoft.Owin.Hosting.dll</HintPath>
      <Private>True</Private>
    </Reference>
    <Reference Include="Newtonsoft.Json, Version=10.0.0.0, Culture=neutral, PublicKeyToken=30ad4fe6b2a6aeed, processorArchitecture=MSIL">
      <HintPath>..\packages\Newtonsoft.Json.10.0.2\lib\net45\Newtonsoft.Json.dll</HintPath>
      <Private>True</Private>
    </Reference>
    <Reference Include="Owin, Version=1.0.0.0, Culture=neutral, PublicKeyToken=f0ebd12fd5e55cc5, processorArchitecture=MSIL">
      <HintPath>..\packages\Owin.1.0\lib\net40\Owin.dll</HintPath>
    </Reference>
    <Reference Include="System" />
    <Reference Include="System.Core" />
    <Reference Include="System.Net.Http.Formatting, Version=5.2.3.0, Culture=neutral, PublicKeyToken=31bf3856ad364e35, processorArchitecture=MSIL">
      <HintPath>..\packages\Microsoft.AspNet.WebApi.Client.5.2.3\lib\net45\System.Net.Http.Formatting.dll</HintPath>
    </Reference>
    <Reference Include="System.Web.Http, Version=5.2.3.0, Culture=neutral, PublicKeyToken=31bf3856ad364e35, processorArchitecture=MSIL">
      <HintPath>..\packages\Microsoft.AspNet.WebApi.Core.5.2.3\lib\net45\System.Web.Http.dll</HintPath>
    </Reference>
    <Reference Include="System.Web.Http.Owin, Version=5.2.3.0, Culture=neutral, PublicKeyToken=31bf3856ad364e35, processorArchitecture=MSIL">
      <HintPath>..\packages\Microsoft.AspNet.WebApi.Owin.5.2.3\lib\net45\System.Web.Http.Owin.dll</HintPath>
    </Reference>
    <Reference Include="System.Xml.Linq" />
    <Reference Include="System.Data.DataSetExtensions" />
    <Reference Include="Microsoft.CSharp" />
    <Reference Include="System.Data" />
    <Reference Include="System.Net.Http" />
    <Reference Include="System.Xml" />
  </ItemGroup>
  <ItemGroup>
    <Compile Include="Runtime\Uptime.cs" />
    <Compile Include="v1\Controllers\DeviceTypesController.cs" />
<<<<<<< HEAD
    <Compile Include="v1\Controllers\SimulationsController.cs" />
=======
>>>>>>> 16a85165
    <Compile Include="v1\Controllers\StatusController.cs" />
    <Compile Include="Program.cs" />
    <Compile Include="Properties\AssemblyInfo.cs" />
    <Compile Include="Runtime\Config.cs" />
    <Compile Include="Startup.cs" />
<<<<<<< HEAD
    <Compile Include="v1\Exceptions\BadRequestException.cs" />
    <Compile Include="v1\Filters\ExceptionsFilter.cs" />
    <Compile Include="v1\Models\DeviceTypeApiModel.cs" />
    <Compile Include="v1\Models\DeviceTypeListApiModel.cs" />
    <Compile Include="v1\Models\SimulationApiModel.cs" />
    <Compile Include="v1\Models\SimulationListApiModel.cs" />
    <Compile Include="v1\Models\SimulationPatchApiModel.cs" />
=======
    <Compile Include="v1\Models\DeviceTypeApiModel.cs" />
    <Compile Include="v1\Models\DeviceTypeListApiModel.cs" />
>>>>>>> 16a85165
    <Compile Include="v1\Models\StatusApiModel.cs" />
    <Compile Include="v1\Version.cs" />
  </ItemGroup>
  <ItemGroup>
    <None Include="app.config" />
  </ItemGroup>
  <ItemGroup>
    <Content Include="application.conf">
      <CopyToOutputDirectory>Always</CopyToOutputDirectory>
    </Content>
    <Content Include="README.md" />
    <Content Include="v1\Controllers\README.md" />
    <Content Include="v1\Models\README.md" />
  </ItemGroup>
  <ItemGroup>
    <ProjectReference Include="..\Services\Services.csproj">
      <Project>{8acbc846-b16c-4857-94f1-0bb297fe1cd3}</Project>
      <Name>Services</Name>
    </ProjectReference>
  </ItemGroup>
  <Import Project="$(MSBuildToolsPath)\Microsoft.CSharp.targets" />
</Project><|MERGE_RESOLUTION|>--- conflicted
+++ resolved
@@ -1,4 +1,4 @@
-﻿<?xml version="1.0" encoding="utf-8"?>
+<?xml version="1.0" encoding="utf-8"?>
 <Project ToolsVersion="15.0" xmlns="http://schemas.microsoft.com/developer/msbuild/2003">
   <Import Project="$(MSBuildExtensionsPath)\$(MSBuildToolsVersion)\Microsoft.Common.props" Condition="Exists('$(MSBuildExtensionsPath)\$(MSBuildToolsVersion)\Microsoft.Common.props')" />
   <PropertyGroup>
@@ -91,16 +91,12 @@
   <ItemGroup>
     <Compile Include="Runtime\Uptime.cs" />
     <Compile Include="v1\Controllers\DeviceTypesController.cs" />
-<<<<<<< HEAD
     <Compile Include="v1\Controllers\SimulationsController.cs" />
-=======
->>>>>>> 16a85165
     <Compile Include="v1\Controllers\StatusController.cs" />
     <Compile Include="Program.cs" />
     <Compile Include="Properties\AssemblyInfo.cs" />
     <Compile Include="Runtime\Config.cs" />
     <Compile Include="Startup.cs" />
-<<<<<<< HEAD
     <Compile Include="v1\Exceptions\BadRequestException.cs" />
     <Compile Include="v1\Filters\ExceptionsFilter.cs" />
     <Compile Include="v1\Models\DeviceTypeApiModel.cs" />
@@ -108,10 +104,6 @@
     <Compile Include="v1\Models\SimulationApiModel.cs" />
     <Compile Include="v1\Models\SimulationListApiModel.cs" />
     <Compile Include="v1\Models\SimulationPatchApiModel.cs" />
-=======
-    <Compile Include="v1\Models\DeviceTypeApiModel.cs" />
-    <Compile Include="v1\Models\DeviceTypeListApiModel.cs" />
->>>>>>> 16a85165
     <Compile Include="v1\Models\StatusApiModel.cs" />
     <Compile Include="v1\Version.cs" />
   </ItemGroup>
