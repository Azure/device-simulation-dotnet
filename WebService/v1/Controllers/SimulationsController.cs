// Copyright (c) Microsoft. All rights reserved.

using System.Threading.Tasks;
using Microsoft.AspNetCore.Mvc;
using Microsoft.Azure.IoTSolutions.DeviceSimulation.Services;
using Microsoft.Azure.IoTSolutions.DeviceSimulation.Services.Concurrency;
using Microsoft.Azure.IoTSolutions.DeviceSimulation.Services.Diagnostics;
using Microsoft.Azure.IoTSolutions.DeviceSimulation.Services.Exceptions;
using Microsoft.Azure.IoTSolutions.DeviceSimulation.Services.IotHub;
using Microsoft.Azure.IoTSolutions.DeviceSimulation.Services.Models;
using Microsoft.Azure.IoTSolutions.DeviceSimulation.Services.Runtime;
using Microsoft.Azure.IoTSolutions.DeviceSimulation.SimulationAgent;
using Microsoft.Azure.IoTSolutions.DeviceSimulation.WebService.v1.Exceptions;
using Microsoft.Azure.IoTSolutions.DeviceSimulation.WebService.v1.Filters;
using Microsoft.Azure.IoTSolutions.DeviceSimulation.WebService.v1.Models;
using Microsoft.Azure.IoTSolutions.DeviceSimulation.WebService.v1.Models.Devices;
using Microsoft.Azure.IoTSolutions.DeviceSimulation.WebService.v1.Models.SimulationApiModel;
using SimulationStatistics = Microsoft.Azure.IoTSolutions.DeviceSimulation.Services.Models.SimulationStatistics;

namespace Microsoft.Azure.IoTSolutions.DeviceSimulation.WebService.v1.Controllers
{
    [Route(Version.PATH + "/[controller]"), ExceptionsFilter]
    public class SimulationsController : Controller
    {
        private const int MAX_DELETE_DEVICES = 100;

        private readonly ISimulations simulationsService;
        private readonly IServicesConfig servicesConfig;
        private readonly IDeploymentConfig deploymentConfig;
        private readonly IIotHubConnectionStringManager connectionStringManager;
        private readonly IIothubMetrics iothubMetrics;
        private readonly ISimulationAgent simulationAgent;
        private readonly ISimulationRunner simulationRunner;
        private readonly IRateLimiting rateReporter;
        private readonly ILogger log;

        public SimulationsController(
            ISimulations simulationsService,
            IServicesConfig servicesConfig,
            IDeploymentConfig deploymentConfig,
            IIotHubConnectionStringManager connectionStringManager,
            IIothubMetrics iothubMetrics,
            IPreprovisionedIotHub preprovisionedIotHub,
            ISimulationAgent simulationAgent,
            ISimulationRunner simulationRunner,
            IRateLimiting rateReporter,
            ILogger logger)
        {
            this.simulationsService = simulationsService;
            this.servicesConfig = servicesConfig;
            this.deploymentConfig = deploymentConfig;
            this.connectionStringManager = connectionStringManager;
            this.iothubMetrics = iothubMetrics;
            this.simulationAgent = simulationAgent;
            this.simulationRunner = simulationRunner;
            this.rateReporter = rateReporter;
            this.log = logger;
        }

        [HttpGet]
        public async Task<SimulationListApiModel> GetAsync()
        {
            var simulationList = await this.simulationsService.GetListAsync();
            return new SimulationListApiModel(
                simulationList, this.servicesConfig, this.deploymentConfig, this.connectionStringManager, this.simulationRunner, this.rateReporter);
        }

        [HttpGet("{id}")]
        public async Task<SimulationApiModel> GetAsync(string id)
        {
            var simulation = await this.simulationsService.GetAsync(id);
            var simulationApiModel = SimulationApiModel.FromServiceModel(
                simulation, this.servicesConfig, this.deploymentConfig, this.connectionStringManager, this.simulationRunner, this.rateReporter);
            return simulationApiModel;
        }

        [HttpPost]
        public async Task<SimulationApiModel> PostAsync(
            [FromBody] SimulationApiModel simulationApiModel,
            [FromQuery(Name = "template")] string template = "")
        {
<<<<<<< HEAD
            if (simulationApiModel != null)
            {
                await simulationApiModel.ValidateInputRequestAsync(this.log, this.connectionStringManager);
            }
            else
=======
            if (simulationApiModel == null)
>>>>>>> 746054d0
            {
                if (string.IsNullOrEmpty(template))
                {
                    this.log.Warn("No data or invalid data provided", () => new { simulationApiModel, template });
                    throw new BadRequestException("No data or invalid data provided.");
                }

                // Simulation can be created with `template=default` other than created with input data
                simulationApiModel = new SimulationApiModel();
            }
            else
            {
                await simulationApiModel.ValidateInputRequestAsync(this.log, this.connectionStringManager);
            }

            var simulation = await this.simulationsService.InsertAsync(simulationApiModel.ToServiceModel(null), template);
            return SimulationApiModel.FromServiceModel(
                simulation, this.servicesConfig, this.deploymentConfig, this.connectionStringManager, this.simulationRunner, this.rateReporter);
        }

        [HttpPost("{id}/metrics/iothub!search")]
        public async Task<object> PostAsync(
            [FromBody] MetricsRequestsApiModel requests,
            string id)
        {
            var payload = requests?.ToServiceModel();

            // Service will generate default query if payload is null.
            // See default query details in /Services/AzureManagementAdapter/AzureManagementAdapter.cs
            return await this.iothubMetrics.GetIothubMetricsAsync(payload);
        }

        [HttpPut("{id}")]
        public async Task<SimulationApiModel> PutAsync(
            [FromBody] SimulationApiModel simulationApiModel,
            string id = "")
        {
            if (simulationApiModel == null)
            {
                this.log.Warn("No data provided, request object is null");
                throw new BadRequestException("No data provided, request object is empty.");
            }

            await simulationApiModel.ValidateInputRequestAsync(this.log, this.connectionStringManager);

            // Load the existing resource, so that internal properties can be copied
            var existingSimulation = await this.GetExistingSimulationAsync(id);

            var simulation = await this.simulationsService.UpsertAsync(simulationApiModel.ToServiceModel(existingSimulation, id));
            return SimulationApiModel.FromServiceModel(
                simulation, this.servicesConfig, this.deploymentConfig, this.connectionStringManager, this.simulationRunner, this.rateReporter);
        }

        [HttpPut("{id}/Devices!create")]
        public async Task PutAsync(
            [FromBody] CreateActionApiModel device)
        {
            if (device == null)
            {
                this.log.Warn("No data provided, request object is null");
                throw new BadRequestException("No data provided, request object is empty.");
            }

            device.ValidateInputRequest(this.log);

            await this.simulationAgent.AddDeviceAsync(device.DeviceId, device.ModelId);
        }

        [HttpPut("{id}/Devices!batchDelete")]
        public async Task PutAsync(
            [FromBody] BatchDeleteActionApiModel devices)
        {
            if (devices == null)
            {
                this.log.Warn("No data provided, request object is null");
                throw new BadRequestException("No data provided, request object is empty.");
            }

            if (devices.DeviceIds.Count > MAX_DELETE_DEVICES)
            {
                this.log.Warn("Device count exceeded max allowed limit", () => new { MAX_DELETE_DEVICES });
                throw new BadRequestException("Device count exceeded max allowed limit (" + MAX_DELETE_DEVICES + ")");
            }

            await this.simulationAgent.DeleteDevicesAsync(devices.DeviceIds);
        }

        [HttpPatch("{id}")]
        public async Task<SimulationApiModel> PatchAsync(
            string id,
            [FromBody] SimulationPatchApiModel patch)
        {
            if (patch == null)
            {
                this.log.Warn("NULL patch provided", () => new { id });
                throw new BadRequestException("No data or invalid data provided");
            }

            SimulationPatch patchServiceModel = patch.ToServiceModel(id);
            if (patchServiceModel.Enabled == false)
            {
                patchServiceModel.Statistics = new SimulationStatistics
                {
                    AverageMessagesPerSecond = this.rateReporter.GetThroughputForMessages(),
                    TotalMessagesSent = this.simulationRunner.TotalMessagesCount
                };
            }

            var simulation = await this.simulationsService.MergeAsync(patchServiceModel);
            return SimulationApiModel.FromServiceModel(
                simulation, this.servicesConfig, this.deploymentConfig, this.connectionStringManager, this.simulationRunner, this.rateReporter);
        }

        [HttpDelete("{id}")]
        public async Task DeleteAsync(string id)
        {
            await this.simulationsService.DeleteAsync(id);
        }

        private async Task<Simulation> GetExistingSimulationAsync(string id)
        {
            try
            {
                return await this.simulationsService.GetAsync(id);
            }
            catch (ResourceNotFoundException)
            {
                return null;
            }
        }
    }
}<|MERGE_RESOLUTION|>--- conflicted
+++ resolved
@@ -79,15 +79,11 @@
             [FromBody] SimulationApiModel simulationApiModel,
             [FromQuery(Name = "template")] string template = "")
         {
-<<<<<<< HEAD
             if (simulationApiModel != null)
             {
                 await simulationApiModel.ValidateInputRequestAsync(this.log, this.connectionStringManager);
             }
             else
-=======
-            if (simulationApiModel == null)
->>>>>>> 746054d0
             {
                 if (string.IsNullOrEmpty(template))
                 {
@@ -98,10 +94,6 @@
                 // Simulation can be created with `template=default` other than created with input data
                 simulationApiModel = new SimulationApiModel();
             }
-            else
-            {
-                await simulationApiModel.ValidateInputRequestAsync(this.log, this.connectionStringManager);
-            }
 
             var simulation = await this.simulationsService.InsertAsync(simulationApiModel.ToServiceModel(null), template);
             return SimulationApiModel.FromServiceModel(
