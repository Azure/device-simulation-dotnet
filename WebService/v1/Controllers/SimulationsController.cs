--- conflicted
+++ resolved
@@ -70,16 +70,7 @@
         {
             var simulation = await this.simulationsService.GetAsync(id);
             var simulationApiModel = await SimulationApiModel.FromServiceModelAsync(
-<<<<<<< HEAD
-                simulation,
-                this.servicesConfig,
-                this.deploymentConfig,
-                this.connectionStringManager,
-                this.simulationRunner,
-                this.rateReporter);
-=======
-                simulation, this.servicesConfig, this.deploymentConfig, this.connectionStringManager, this.simulationRunner, this.rateReporter);
->>>>>>> b925e654
+                simulation, this.servicesConfig, this.deploymentConfig, this.connectionStringManager, this.simulationRunner, this.rateReporter);
             return simulationApiModel;
         }
 
@@ -106,16 +97,7 @@
 
             var simulation = await this.simulationsService.InsertAsync(simulationApiModel.ToServiceModel(null), template);
             return await SimulationApiModel.FromServiceModelAsync(
-<<<<<<< HEAD
-                simulation, 
-                this.servicesConfig, 
-                this.deploymentConfig, 
-                this.connectionStringManager, 
-                this.simulationRunner, 
-                this.rateReporter);
-=======
-                simulation, this.servicesConfig, this.deploymentConfig, this.connectionStringManager, this.simulationRunner, this.rateReporter);
->>>>>>> b925e654
+                simulation, this.servicesConfig, this.deploymentConfig, this.connectionStringManager, this.simulationRunner, this.rateReporter);
         }
 
         [HttpPost("{id}/metrics/iothub!search")]
@@ -149,16 +131,7 @@
 
             var simulation = await this.simulationsService.UpsertAsync(simulationApiModel.ToServiceModel(existingSimulation, id));
             return await SimulationApiModel.FromServiceModelAsync(
-<<<<<<< HEAD
-                simulation, 
-                this.servicesConfig, 
-                this.deploymentConfig, 
-                this.connectionStringManager, 
-                this.simulationRunner, 
-                this.rateReporter);
-=======
-                simulation, this.servicesConfig, this.deploymentConfig, this.connectionStringManager, this.simulationRunner, this.rateReporter);
->>>>>>> b925e654
+                simulation, this.servicesConfig, this.deploymentConfig, this.connectionStringManager, this.simulationRunner, this.rateReporter);
         }
 
         [HttpPut("{id}/Devices!create")]
@@ -218,16 +191,7 @@
 
             var simulation = await this.simulationsService.MergeAsync(patchServiceModel);
             return await SimulationApiModel.FromServiceModelAsync(
-<<<<<<< HEAD
-                simulation, 
-                this.servicesConfig, 
-                this.deploymentConfig, 
-                this.connectionStringManager, 
-                this.simulationRunner, 
-                this.rateReporter);
-=======
-                simulation, this.servicesConfig, this.deploymentConfig, this.connectionStringManager, this.simulationRunner, this.rateReporter);
->>>>>>> b925e654
+                simulation, this.servicesConfig, this.deploymentConfig, this.connectionStringManager, this.simulationRunner, this.rateReporter);
         }
 
         [HttpDelete("{id}")]
