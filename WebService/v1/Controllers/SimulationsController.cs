--- conflicted
+++ resolved
@@ -8,7 +8,7 @@
 using Microsoft.Azure.IoTSolutions.DeviceSimulation.Services.Exceptions;
 using Microsoft.Azure.IoTSolutions.DeviceSimulation.Services.IotHub;
 using Microsoft.Azure.IoTSolutions.DeviceSimulation.Services.Models;
-using Microsoft.Azure.IoTSolutions.DeviceSimulation.Services.Runtime;
+using Microsoft.Azure.IoTSolutions.DeviceSimulation.Services.Statistics;
 using Microsoft.Azure.IoTSolutions.DeviceSimulation.SimulationAgent;
 using Microsoft.Azure.IoTSolutions.DeviceSimulation.WebService.v1.Exceptions;
 using Microsoft.Azure.IoTSolutions.DeviceSimulation.WebService.v1.Filters;
@@ -28,12 +28,7 @@
         private readonly IIotHubConnectionStringManager connectionStringManager;
         private readonly IIothubMetrics iothubMetrics;
         private readonly ISimulationAgent simulationAgent;
-<<<<<<< HEAD
-        private readonly ISimulationRunner simulationRunner;
-        private readonly IRateLimiting rateReporter;
         private readonly ISimulationStatistics simulationStatistics;
-=======
->>>>>>> e2854f67
         private readonly ILogger log;
 
         public SimulationsController(
@@ -42,14 +37,8 @@
             IIothubMetrics iothubMetrics,
             IPreprovisionedIotHub preprovisionedIotHub,
             ISimulationAgent simulationAgent,
-<<<<<<< HEAD
-            ISimulationRunner simulationRunner,
-            IRateLimiting rateReporter,
             ILogger logger,
             ISimulationStatistics simulationStatistics)
-=======
-            ILogger logger)
->>>>>>> e2854f67
         {
             this.simulationsService = simulationsService;
             this.connectionStringManager = connectionStringManager;
@@ -69,15 +58,10 @@
         [HttpGet("{id}")]
         public async Task<SimulationApiModel> GetAsync(string id)
         {
-<<<<<<< HEAD
             var simulation = await this.simulationsService.GetAsync(id);
             var stats = await this.simulationStatistics.GetSimulationStatisticsAsync(id);
-            var simulationApiModel = await SimulationApiModel.FromServiceModelAsync(
-                simulation, this.servicesConfig, this.deploymentConfig, this.connectionStringManager, this.simulationRunner, this.rateReporter, stats);
+            var simulationApiModel = SimulationApiModel.FromServiceModel(simulation, stats);
             return simulationApiModel;
-=======
-            return SimulationApiModel.FromServiceModel(await this.simulationsService.GetAsync(id));
->>>>>>> e2854f67
         }
 
         [HttpPost]
