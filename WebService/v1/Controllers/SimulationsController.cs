--- conflicted
+++ resolved
@@ -95,20 +95,14 @@
                 simulationApiModel = new SimulationApiModel();
             }
 
-<<<<<<< HEAD
-            var simulation = await this.simulationsService.InsertAsync(simulationApiModel.ToServiceModel(), template);
-            return await SimulationApiModel.FromServiceModelAsync(
+            var simulation = await this.simulationsService.InsertAsync(simulationApiModel.ToServiceModel(null), template);
+            return SimulationApiModel.FromServiceModel(
                 simulation, 
                 this.servicesConfig, 
                 this.deploymentConfig, 
                 this.connectionStringManager, 
                 this.simulationRunner, 
                 this.rateReporter);
-=======
-            var simulation = await this.simulationsService.InsertAsync(simulationApiModel.ToServiceModel(null), template);
-            return SimulationApiModel.FromServiceModel(
-                simulation, this.servicesConfig, this.deploymentConfig, this.connectionStringManager, this.simulationRunner, this.rateReporter);
->>>>>>> 2abcd73c
         }
 
         [HttpPut("{id}")]
@@ -124,23 +118,17 @@
                 throw new BadRequestException("No data provided, request object is empty.");
             }
 
-<<<<<<< HEAD
-            var simulation = await this.simulationsService.UpsertAsync(simulationApiModel.ToServiceModel(id));
-            return await SimulationApiModel.FromServiceModelAsync(
+            // Load the existing resource, so that internal properties can be copied
+            var existingSimulation = await this.GetExistingSimulationAsync(id);
+
+            var simulation = await this.simulationsService.UpsertAsync(simulationApiModel.ToServiceModel(existingSimulation, id));
+            return SimulationApiModel.FromServiceModel(
                 simulation, 
                 this.servicesConfig, 
                 this.deploymentConfig, 
                 this.connectionStringManager, 
                 this.simulationRunner, 
                 this.rateReporter);
-=======
-            // Load the existing resource, so that internal properties can be copied
-            var existingSimulation = await this.GetExistingSimulationAsync(id);
-
-            var simulation = await this.simulationsService.UpsertAsync(simulationApiModel.ToServiceModel(existingSimulation, id));
-            return SimulationApiModel.FromServiceModel(
-                simulation, this.servicesConfig, this.deploymentConfig, this.connectionStringManager, this.simulationRunner, this.rateReporter);
->>>>>>> 2abcd73c
         }
 
         [HttpPut("{id}/Devices!create")]
