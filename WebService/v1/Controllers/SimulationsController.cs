// Copyright (c) Microsoft. All rights reserved.

using System.Threading.Tasks;
using Microsoft.AspNetCore.Mvc;
using Microsoft.Azure.IoTSolutions.DeviceSimulation.Services;
using Microsoft.Azure.IoTSolutions.DeviceSimulation.Services.Concurrency;
using Microsoft.Azure.IoTSolutions.DeviceSimulation.Services.Diagnostics;
using Microsoft.Azure.IoTSolutions.DeviceSimulation.Services.IotHub;
using Microsoft.Azure.IoTSolutions.DeviceSimulation.Services.Runtime;
using Microsoft.Azure.IoTSolutions.DeviceSimulation.SimulationAgent;
using Microsoft.Azure.IoTSolutions.DeviceSimulation.WebService.v1.Exceptions;
using Microsoft.Azure.IoTSolutions.DeviceSimulation.WebService.v1.Filters;
using Microsoft.Azure.IoTSolutions.DeviceSimulation.WebService.v1.Models;
using Microsoft.Azure.IoTSolutions.DeviceSimulation.WebService.v1.Models.Devices;
using Microsoft.Azure.IoTSolutions.DeviceSimulation.WebService.v1.Models.SimulationApiModel;

namespace Microsoft.Azure.IoTSolutions.DeviceSimulation.WebService.v1.Controllers
{
    [Route(Version.PATH + "/[controller]"), ExceptionsFilter]
    public class SimulationsController : Controller
    {
        private const int MAX_DELETE_DEVICES = 100;

        private readonly ISimulations simulationsService;
        private readonly IServicesConfig servicesConfig;
        private readonly IDeploymentConfig deploymentConfig;
        private readonly IIotHubConnectionStringManager connectionStringManager;
        private readonly IIothubMetrics iothubMetrics;
        private readonly ISimulationAgent simulationAgent;
        private readonly ISimulationRunner simulationRunner;
        private readonly IRateLimiting rateReporter;
        private readonly ILogger log;

        public SimulationsController(
            ISimulations simulationsService,
            IServicesConfig servicesConfig,
            IDeploymentConfig deploymentConfig,
            IIotHubConnectionStringManager connectionStringManager,
            IIothubMetrics iothubMetrics,
            IPreprovisionedIotHub preprovisionedIotHub,
            ISimulationAgent simulationAgent,
            ISimulationRunner simulationRunner,
            IRateLimiting rateReporter,
            ILogger logger)
        {
            this.simulationsService = simulationsService;
            this.servicesConfig = servicesConfig;
            this.deploymentConfig = deploymentConfig;
            this.connectionStringManager = connectionStringManager;
            this.iothubMetrics = iothubMetrics;
            this.simulationAgent = simulationAgent;
            this.simulationRunner = simulationRunner;
            this.rateReporter = rateReporter;
            this.log = logger;
        }

        [HttpGet]
        public async Task<SimulationListApiModel> GetAsync()
        {
            var simulationList = await this.simulationsService.GetListAsync();
            return new SimulationListApiModel(
                simulationList, this.servicesConfig, this.deploymentConfig, this.connectionStringManager, this.simulationRunner, this.rateReporter);
        }

        [HttpGet("{id}")]
        public async Task<SimulationApiModel> GetAsync(string id)
        {
            var simulation = await this.simulationsService.GetAsync(id);
            var simulationApiModel = SimulationApiModel.FromServiceModel(
                simulation, this.servicesConfig, this.deploymentConfig, this.connectionStringManager, this.simulationRunner, this.rateReporter);
            return simulationApiModel;
        }

        [HttpPost]
        public async Task<SimulationApiModel> PostAsync(
            [FromBody] SimulationApiModel simulationApiModel,
            [FromQuery(Name = "template")] string template = "")
        {
<<<<<<< HEAD
            if (simulationApiModel != null)
            {
                await simulationApiModel?.ValidateInputRequestAsync(this.log, this.connectionStringManager);
            }
            else
=======
            await simulationApiModel?.ValidateInputRequestAsync(this.log, this.connectionStringManager);

            if (simulationApiModel == null)
>>>>>>> 27ddbbeb
            {
                if (string.IsNullOrEmpty(template))
                {
                    this.log.Warn("No data or invalid data provided", () => new { simulationApiModel, template });
                    throw new BadRequestException("No data or invalid data provided.");
                }

                // Simulation can be created with `template=default` other than created with input data
                simulationApiModel = new SimulationApiModel();
            }

            var simulation = await this.simulationsService.InsertAsync(simulationApiModel.ToServiceModel(), template);
            return SimulationApiModel.FromServiceModel(
                simulation, this.servicesConfig, this.deploymentConfig, this.connectionStringManager, this.simulationRunner, this.rateReporter);
        }

        [HttpPost("{id}/metrics/iothub")]
        public async Task<object> PostAsync(
            [FromBody] MetricsRequestsApiModel requests,
            [FromHeader]string authorization,
            string id)
        {
            return requests == null
                ? await this.iothubMetrics.GetIothubMetrics(authorization, null)
                : await this.iothubMetrics.GetIothubMetrics(authorization, requests.ToServiceModel());
        }

        [HttpPut("{id}")]
        public async Task<SimulationApiModel> PutAsync(
            [FromBody] SimulationApiModel simulationApiModel,
            string id = "")
        {
            await simulationApiModel?.ValidateInputRequestAsync(this.log, this.connectionStringManager);

            if (simulationApiModel == null)
            {
                this.log.Warn("No data provided, request object is null");
                throw new BadRequestException("No data provided, request object is empty.");
            }

            var simulation = await this.simulationsService.UpsertAsync(simulationApiModel.ToServiceModel(id));
            return SimulationApiModel.FromServiceModel(
                simulation, this.servicesConfig, this.deploymentConfig, this.connectionStringManager, this.simulationRunner, this.rateReporter);
        }

        [HttpPut("{id}/Devices!create")]
        public async Task PutAsync(
            [FromBody] CreateActionApiModel device)
        {
            if (device == null)
            {
                this.log.Warn("No data provided, request object is null");
                throw new BadRequestException("No data provided, request object is empty.");
            }

            device?.ValidateInputRequest(this.log);

            await this.simulationAgent.AddDeviceAsync(device.DeviceId, device.ModelId);
        }

        [HttpPut("{id}/Devices!batchDelete")]
        public async Task PutAsync(
            [FromBody] BatchDeleteActionApiModel devices)
        {
            if (devices == null)
            {
                this.log.Warn("No data provided, request object is null");
                throw new BadRequestException("No data provided, request object is empty.");
            }

            if (devices.DeviceIds.Count > MAX_DELETE_DEVICES)
            {
                this.log.Warn("Device count exceeded max allowed limit", () => new { MAX_DELETE_DEVICES });
                throw new BadRequestException("Device count exceeded max allowed limit (" + MAX_DELETE_DEVICES + ")");
            }

            await this.simulationAgent.DeleteDevicesAsync(devices.DeviceIds);
        }

        [HttpPatch("{id}")]
        public async Task<SimulationApiModel> PatchAsync(
            string id,
            [FromBody] SimulationPatchApiModel patch)
        {
            if (patch == null)
            {
                this.log.Warn("NULL patch provided", () => new { id });
                throw new BadRequestException("No data or invalid data provided");
            }

            var patchServiceModel = patch.ToServiceModel(id);

            if (patchServiceModel.Enabled == false)
            {
                patchServiceModel.Statistics = new Services.Models.SimulationStatistics
                {
                    AverageMessagesPerSecond = this.rateReporter.GetThroughputForMessages(),
                    TotalMessagesSent = this.simulationRunner.TotalMessagesCount
                };
            }

            var simulation = await this.simulationsService.MergeAsync(patchServiceModel);
            return SimulationApiModel.FromServiceModel(
                simulation, this.servicesConfig, this.deploymentConfig, this.connectionStringManager, this.simulationRunner, this.rateReporter);
        }

        [HttpDelete("{id}")]
        public async Task DeleteAsync(string id)
        {
            await this.simulationsService.DeleteAsync(id);
        }
    }
}<|MERGE_RESOLUTION|>--- conflicted
+++ resolved
@@ -76,17 +76,11 @@
             [FromBody] SimulationApiModel simulationApiModel,
             [FromQuery(Name = "template")] string template = "")
         {
-<<<<<<< HEAD
             if (simulationApiModel != null)
             {
                 await simulationApiModel?.ValidateInputRequestAsync(this.log, this.connectionStringManager);
             }
             else
-=======
-            await simulationApiModel?.ValidateInputRequestAsync(this.log, this.connectionStringManager);
-
-            if (simulationApiModel == null)
->>>>>>> 27ddbbeb
             {
                 if (string.IsNullOrEmpty(template))
                 {
