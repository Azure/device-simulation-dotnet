// Copyright (c) Microsoft. All rights reserved.

using System;
using System.Collections.Generic;
using System.Linq;
using System.Threading.Tasks;
using Microsoft.Azure.IoTSolutions.DeviceSimulation.Services.Diagnostics;
using Microsoft.Azure.IoTSolutions.DeviceSimulation.Services.IotHub;
using Microsoft.Azure.IoTSolutions.DeviceSimulation.Services.Models;
using Microsoft.Azure.IoTSolutions.DeviceSimulation.Services.Runtime;
using Microsoft.Azure.IoTSolutions.DeviceSimulation.WebService.v1.Exceptions;
using Microsoft.Azure.IoTSolutions.DeviceSimulation.WebService.v1.Models.Helpers;
using Newtonsoft.Json;

namespace Microsoft.Azure.IoTSolutions.DeviceSimulation.WebService.v1.Models.SimulationApiModel
{
    public class SimulationApiModel
    {
        private const string DATE_FORMAT = "yyyy-MM-dd'T'HH:mm:sszzz";

        private DateTimeOffset created;
        private DateTimeOffset modified;

        [JsonProperty(PropertyName = "ETag")]
        public string ETag { get; set; }

        [JsonProperty(PropertyName = "Id")]
        public string Id { get; set; }

        [JsonProperty(PropertyName = "Name")]
        public string Name { get; set; }

        [JsonProperty(PropertyName = "Description")]
        public string Description { get; set; }

        [JsonProperty(PropertyName = "Enabled")]
        public bool? Enabled { get; set; }

        [JsonProperty(PropertyName = "DevicesCleanUpRequiredByUser")]
        public bool? DevicesCleanUpRequiredByUser { get; set; }

        // Note: read-only property, used only to report the simulation status
        [JsonProperty(PropertyName = "Running")]
        public bool? Running { get; set; }

        // Note: read-only property, used only to report the simulation status
        [JsonProperty(PropertyName = "ActiveNow")]
        public bool? ActiveNow { get; set; }

        [JsonProperty(PropertyName = "IoTHubs")]
        public IList<SimulationIotHub> IotHubs { get; set; }

        [JsonProperty(PropertyName = "StartTime")]
        public string StartTime { get; set; }

        [JsonProperty(PropertyName = "EndTime")]
        public string EndTime { get; set; }

        // Note: read-only property, used only to report the simulation status
        [JsonProperty(PropertyName = "StoppedTime")]
        public string StoppedTime { get; set; }

        [JsonProperty(PropertyName = "DeviceModels")]
        public IList<SimulationDeviceModelRef> DeviceModels { get; set; }

        // Note: read-only metadata
        [JsonProperty(PropertyName = "$metadata", Order = 1000)]
        public IDictionary<string, string> Metadata => new Dictionary<string, string>
        {
            { "$type", "Simulation;" + Version.NUMBER },
            { "$uri", "/" + Version.PATH + "/simulations/" + this.Id },
            { "$created", this.created.ToString(DATE_FORMAT) },
            { "$modified", this.modified.ToString(DATE_FORMAT) }
        };

        // Default constructor used by web service requests
        public SimulationApiModel()
        {
            this.Id = string.Empty;
            this.Name = string.Empty;
            this.Description = string.Empty;

            // When unspecified, a simulation is enabled
            this.Enabled = true;
            this.Running = false;
            this.DevicesCleanUpRequiredByUser = false;
            this.ActiveNow = false;
            this.IotHubs = new List<SimulationIotHub>();
            this.StartTime = null;
            this.EndTime = null;
            this.StoppedTime = null;
            this.DeviceModels = new List<SimulationDeviceModelRef>();
        }

        // Map API model to service model, keeping the original fields when needed
        public Simulation ToServiceModel(Simulation existingSimulation, string id = "")
        {
            var now = DateTimeOffset.UtcNow;

            // ID can be empty, e.g. with POST requests
            this.Id = id;

            // Use the existing simulation fields if available, so that read-only values are not lost
            // e.g. the state of partitioning, device creation, etc.
            var result = new Simulation();
            if (existingSimulation != null)
            {
                result = existingSimulation;
            }

            result.ETag = this.ETag;
            result.Id = this.Id;
            result.Name = this.Name;
            result.Description = this.Description;
            result.StartTime = DateHelper.ParseDateExpression(this.StartTime, now);
            result.EndTime = DateHelper.ParseDateExpression(this.EndTime, now);
            result.DeviceModels = this.DeviceModels?.Select(x => x.ToServiceModel()).ToList();

            // Overwrite the value only if the request included the field, i.e. don't
            // enable/disable the simulation if the user didn't explicitly ask to.
            if (this.Enabled.HasValue)
            {
                result.Enabled = this.Enabled.Value;
            }

            // Overwrite the value only if the request included the field, i.e. don't
            // delete all devices if the user didn't explicitly ask to.
            if (this.DevicesCleanUpRequiredByUser.HasValue)
            {
                result.DevicesCleanUpRequiredByUser = this.DevicesCleanUpRequiredByUser.Value;
            }

            foreach (var hub in this.IotHubs)
            {
                var connString = SimulationIotHub.ToServiceModel(hub);

                if (!result.IotHubConnectionStrings.Contains(connString))
                {
                    result.IotHubConnectionStrings.Add(connString);
                }
            }

            return result;
        }

        // Map service model to API model
        public static SimulationApiModel FromServiceModel(Simulation value)
        {
            if (value == null) return null;

            var result = new SimulationApiModel
            {
                ETag = value.ETag,
                Id = value.Id,
                Name = value.Name,
                Description = value.Description,
                Enabled = value.Enabled,
                Running = value.ShouldBeRunning,
                ActiveNow = value.IsActiveNow,
                DevicesCleanUpRequiredByUser = value.DevicesCleanUpRequiredByUser,
                StartTime = value.StartTime.ToString(),
                EndTime = value.EndTime.ToString(),
                StoppedTime = value.StoppedTime.ToString(),
                IotHubs = new List<SimulationIotHub>()
            };

            // TODO: add comment about what is going on here
            // TODO: design a way to return combined statistics for a distributed simulation
            foreach (var iotHubConnectionString in value.IotHubConnectionStrings)
            {
                var iotHub = new SimulationIotHub { ConnectionString = iotHubConnectionString };
                result.IotHubs.Add(iotHub);
            }

            // Ignore the date if the simulation doesn't have a start time
            if (value.StartTime.HasValue && !value.StartTime.Value.Equals(DateTimeOffset.MinValue))
            {
                result.StartTime = value.StartTime?.ToString(DATE_FORMAT);
            }

            // Ignore the date if the simulation doesn't have an end time
            if (value.EndTime.HasValue && !value.EndTime.Value.Equals(DateTimeOffset.MaxValue))
            {
                result.EndTime = value.EndTime?.ToString(DATE_FORMAT);
            }

            // Ignore the date if the simulation doesn't have an end time
            if (value.StoppedTime.HasValue && !value.StoppedTime.Value.Equals(DateTimeOffset.MaxValue))
            {
                result.StoppedTime = value.StoppedTime?.ToString(DATE_FORMAT);
            }

            result.DeviceModels = SimulationDeviceModelRef.FromServiceModel(value.DeviceModels);
            result.created = value.Created;
            result.modified = value.Modified;

            return result;
        }

        public async Task ValidateInputRequestAsync(ILogger log, IIotHubConnectionStringManager connectionStringManager)
        {
            const string NO_DEVICE_MODEL = "The simulation doesn't contain any device model";
            const string ZERO_DEVICES = "The simulation has zero devices";
            const string END_TIME_BEFORE_START_TIME = "The simulation End Time must be after the Start Time";
            const string INVALID_DATE = "Invalid date format";
            const string CANNOT_RUN_IN_THE_PAST = "The simulation end date is in the past";
            const string NO_IOTHUB_CONNSTRING = "The simulation doesn't contain any IoTHub connection string";

            // A simulation must contain at least one device model
            if (this.DeviceModels.Count < 1)
            {
                log.Error(NO_DEVICE_MODEL, () => new { simulation = this });
                throw new BadRequestException(NO_DEVICE_MODEL);
            }

            // A simulation must use at least one device
            if (this.DeviceModels.Sum(x => x.Count) < 1)
            {
                log.Error(ZERO_DEVICES, () => new { simulation = this });
                throw new BadRequestException(ZERO_DEVICES);
            }

            try
            {
                var now = DateTimeOffset.UtcNow;
                var startTime = DateHelper.ParseDateExpression(this.StartTime, now);
                var endTime = DateHelper.ParseDateExpression(this.EndTime, now);
                // The start time must be before the end time
                if (startTime.HasValue && endTime.HasValue && startTime.Value.Ticks >= endTime.Value.Ticks)
                {
                    log.Error(END_TIME_BEFORE_START_TIME, () => new { simulation = this });
                    throw new BadRequestException(END_TIME_BEFORE_START_TIME);
                }

                // The end time cannot be in the past
                if (endTime.HasValue && endTime.Value.Ticks <= now.Ticks)
                {
                    log.Error(CANNOT_RUN_IN_THE_PAST, () => new { simulation = this });
                    throw new BadRequestException(CANNOT_RUN_IN_THE_PAST);
                }
            }
            catch (InvalidDateFormatException e)
            {
                log.Error(INVALID_DATE, () => new { simulation = this });
                throw new BadRequestException(INVALID_DATE, e);
            }

            // A simulation contains at least one iothub connect string
            if (this.IotHubs.Count == 0)
            {
                throw new BadRequestException(NO_IOTHUB_CONNSTRING);
            }

            foreach (var iotHub in this.IotHubs)
            {
                await connectionStringManager.ValidateConnectionStringAsync(iotHub.ConnectionString);
            }
        }

<<<<<<< HEAD
=======
        // Append additional Hub properties and Statistics 
        private async Task AppendHubPropertiesAndStatisticsAsync(
            IServicesConfig servicesConfig,
            IDeploymentConfig deploymentConfig,
            IIotHubConnectionStringManager connectionStringManager,
            ISimulationRunner simulationRunner,
            IRateLimiting rateReporter)
        {
            foreach (var iotHub in this.IotHubs)
            {
                // Preprovisioned IoT hub status
                var isHubPreprovisioned = this.IsHubConnectionStringConfigured(servicesConfig);

                if (isHubPreprovisioned && this.Running.Value)
                {
                    iotHub.PreprovisionedIoTHubInUse = await this.IsPreprovisionedIoTHubInUseAsync(servicesConfig, connectionStringManager);
                    iotHub.PreprovisionedIoTHubMetricsUrl = await this.GetIoTHubMetricsUrlAsync(servicesConfig, deploymentConfig, connectionStringManager);
                }
            }

            if (this.Running.Value)
            {
                // Average messages per second frequency in the last minutes
                this.Statistics.AverageMessagesPerSecond = rateReporter.GetThroughputForMessages();

                // Total messages count
                this.Statistics.TotalMessagesSent = simulationRunner.TotalMessagesCount;

                // Active devices count
                this.Statistics.ActiveDevicesCount = simulationRunner.ActiveDevicesCount;

                // Failed telemetry messages count
                this.Statistics.FailedMessagesCount = simulationRunner.FailedMessagesCount;

                // Failed device connections count
                this.Statistics.FailedDeviceConnectionsCount = simulationRunner.FailedDeviceConnectionsCount;

                // Failed device connections count
                this.Statistics.FailedDeviceTwinUpdatesCount = simulationRunner.FailedDeviceTwinUpdatesCount;

                // Simulation errors count
                this.Statistics.SimulationErrorsCount = simulationRunner.SimulationErrorsCount;
            }
        }

>>>>>>> e4f1c79e
        // Check whether the configuration contains a connection string
        private bool IsHubConnectionStringConfigured(IServicesConfig servicesConfig)
        {
            var cs = servicesConfig?.IoTHubConnString?.ToLowerInvariant().Trim();
            return (!string.IsNullOrEmpty(cs)
                    && cs.Contains("hostname=")
                    && cs.Contains("sharedaccesskeyname=")
                    && cs.Contains("sharedaccesskey="));
        }

        // Check whether the simulation is running with the conn string in the configuration
        private async Task<bool> IsPreprovisionedIoTHubInUseAsync(IServicesConfig servicesConfig, IIotHubConnectionStringManager connectionStringManager)
        {
            var csInUse = (await connectionStringManager.GetConnectionStringAsync()).ToLowerInvariant().Trim();
            var csInConf = servicesConfig?.IoTHubConnString?.ToLowerInvariant().Trim();

            return csInUse == csInConf;
        }

        // If the simulation is running with the conn string in the config then return a URL to the metrics
        private async Task<string> GetIoTHubMetricsUrlAsync(IServicesConfig servicesConfig, IDeploymentConfig deploymentConfig, IIotHubConnectionStringManager connectionStringManager)
        {
            var csInUse = (await connectionStringManager.GetConnectionStringAsync()).ToLowerInvariant().Trim();
            var csInConf = servicesConfig?.IoTHubConnString?.ToLowerInvariant().Trim();

            // Return the URL only when the simulation is running with the configured conn string
            if (csInUse != csInConf) return string.Empty;

            return $"https://portal.azure.com/{deploymentConfig.AzureSubscriptionDomain}" +
                   $"#resource/subscriptions/{deploymentConfig.AzureSubscriptionId}" +
                   $"/resourceGroups/{deploymentConfig.AzureResourceGroup}" +
                   $"/providers/Microsoft.Devices/IotHubs/{deploymentConfig.AzureIothubName}/Metrics";
        }
    }
}<|MERGE_RESOLUTION|>--- conflicted
+++ resolved
@@ -7,7 +7,6 @@
 using Microsoft.Azure.IoTSolutions.DeviceSimulation.Services.Diagnostics;
 using Microsoft.Azure.IoTSolutions.DeviceSimulation.Services.IotHub;
 using Microsoft.Azure.IoTSolutions.DeviceSimulation.Services.Models;
-using Microsoft.Azure.IoTSolutions.DeviceSimulation.Services.Runtime;
 using Microsoft.Azure.IoTSolutions.DeviceSimulation.WebService.v1.Exceptions;
 using Microsoft.Azure.IoTSolutions.DeviceSimulation.WebService.v1.Models.Helpers;
 using Newtonsoft.Json;
@@ -36,8 +35,8 @@
         [JsonProperty(PropertyName = "Enabled")]
         public bool? Enabled { get; set; }
 
-        [JsonProperty(PropertyName = "DevicesCleanUpRequiredByUser")]
-        public bool? DevicesCleanUpRequiredByUser { get; set; }
+        [JsonProperty(PropertyName = "DevicesCleanUpRequestedByUser")]
+        public bool? DevicesCleanUpRequestedByUser { get; set; }
 
         // Note: read-only property, used only to report the simulation status
         [JsonProperty(PropertyName = "Running")]
@@ -83,7 +82,7 @@
             // When unspecified, a simulation is enabled
             this.Enabled = true;
             this.Running = false;
-            this.DevicesCleanUpRequiredByUser = false;
+            this.DevicesCleanUpRequestedByUser = false;
             this.ActiveNow = false;
             this.IotHubs = new List<SimulationIotHub>();
             this.StartTime = null;
@@ -125,9 +124,9 @@
 
             // Overwrite the value only if the request included the field, i.e. don't
             // delete all devices if the user didn't explicitly ask to.
-            if (this.DevicesCleanUpRequiredByUser.HasValue)
-            {
-                result.DevicesCleanUpRequiredByUser = this.DevicesCleanUpRequiredByUser.Value;
+            if (this.DevicesCleanUpRequestedByUser.HasValue)
+            {
+                result.DevicesCleanUpRequiredByUser = this.DevicesCleanUpRequestedByUser.Value;
             }
 
             foreach (var hub in this.IotHubs)
@@ -157,15 +156,13 @@
                 Enabled = value.Enabled,
                 Running = value.ShouldBeRunning,
                 ActiveNow = value.IsActiveNow,
-                DevicesCleanUpRequiredByUser = value.DevicesCleanUpRequiredByUser,
+                DevicesCleanUpRequestedByUser = value.DevicesCleanUpRequiredByUser,
                 StartTime = value.StartTime.ToString(),
                 EndTime = value.EndTime.ToString(),
                 StoppedTime = value.StoppedTime.ToString(),
                 IotHubs = new List<SimulationIotHub>()
             };
 
-            // TODO: add comment about what is going on here
-            // TODO: design a way to return combined statistics for a distributed simulation
             foreach (var iotHubConnectionString in value.IotHubConnectionStrings)
             {
                 var iotHub = new SimulationIotHub { ConnectionString = iotHubConnectionString };
@@ -256,87 +253,5 @@
                 await connectionStringManager.ValidateConnectionStringAsync(iotHub.ConnectionString);
             }
         }
-
-<<<<<<< HEAD
-=======
-        // Append additional Hub properties and Statistics 
-        private async Task AppendHubPropertiesAndStatisticsAsync(
-            IServicesConfig servicesConfig,
-            IDeploymentConfig deploymentConfig,
-            IIotHubConnectionStringManager connectionStringManager,
-            ISimulationRunner simulationRunner,
-            IRateLimiting rateReporter)
-        {
-            foreach (var iotHub in this.IotHubs)
-            {
-                // Preprovisioned IoT hub status
-                var isHubPreprovisioned = this.IsHubConnectionStringConfigured(servicesConfig);
-
-                if (isHubPreprovisioned && this.Running.Value)
-                {
-                    iotHub.PreprovisionedIoTHubInUse = await this.IsPreprovisionedIoTHubInUseAsync(servicesConfig, connectionStringManager);
-                    iotHub.PreprovisionedIoTHubMetricsUrl = await this.GetIoTHubMetricsUrlAsync(servicesConfig, deploymentConfig, connectionStringManager);
-                }
-            }
-
-            if (this.Running.Value)
-            {
-                // Average messages per second frequency in the last minutes
-                this.Statistics.AverageMessagesPerSecond = rateReporter.GetThroughputForMessages();
-
-                // Total messages count
-                this.Statistics.TotalMessagesSent = simulationRunner.TotalMessagesCount;
-
-                // Active devices count
-                this.Statistics.ActiveDevicesCount = simulationRunner.ActiveDevicesCount;
-
-                // Failed telemetry messages count
-                this.Statistics.FailedMessagesCount = simulationRunner.FailedMessagesCount;
-
-                // Failed device connections count
-                this.Statistics.FailedDeviceConnectionsCount = simulationRunner.FailedDeviceConnectionsCount;
-
-                // Failed device connections count
-                this.Statistics.FailedDeviceTwinUpdatesCount = simulationRunner.FailedDeviceTwinUpdatesCount;
-
-                // Simulation errors count
-                this.Statistics.SimulationErrorsCount = simulationRunner.SimulationErrorsCount;
-            }
-        }
-
->>>>>>> e4f1c79e
-        // Check whether the configuration contains a connection string
-        private bool IsHubConnectionStringConfigured(IServicesConfig servicesConfig)
-        {
-            var cs = servicesConfig?.IoTHubConnString?.ToLowerInvariant().Trim();
-            return (!string.IsNullOrEmpty(cs)
-                    && cs.Contains("hostname=")
-                    && cs.Contains("sharedaccesskeyname=")
-                    && cs.Contains("sharedaccesskey="));
-        }
-
-        // Check whether the simulation is running with the conn string in the configuration
-        private async Task<bool> IsPreprovisionedIoTHubInUseAsync(IServicesConfig servicesConfig, IIotHubConnectionStringManager connectionStringManager)
-        {
-            var csInUse = (await connectionStringManager.GetConnectionStringAsync()).ToLowerInvariant().Trim();
-            var csInConf = servicesConfig?.IoTHubConnString?.ToLowerInvariant().Trim();
-
-            return csInUse == csInConf;
-        }
-
-        // If the simulation is running with the conn string in the config then return a URL to the metrics
-        private async Task<string> GetIoTHubMetricsUrlAsync(IServicesConfig servicesConfig, IDeploymentConfig deploymentConfig, IIotHubConnectionStringManager connectionStringManager)
-        {
-            var csInUse = (await connectionStringManager.GetConnectionStringAsync()).ToLowerInvariant().Trim();
-            var csInConf = servicesConfig?.IoTHubConnString?.ToLowerInvariant().Trim();
-
-            // Return the URL only when the simulation is running with the configured conn string
-            if (csInUse != csInConf) return string.Empty;
-
-            return $"https://portal.azure.com/{deploymentConfig.AzureSubscriptionDomain}" +
-                   $"#resource/subscriptions/{deploymentConfig.AzureSubscriptionId}" +
-                   $"/resourceGroups/{deploymentConfig.AzureResourceGroup}" +
-                   $"/providers/Microsoft.Devices/IotHubs/{deploymentConfig.AzureIothubName}/Metrics";
-        }
     }
 }