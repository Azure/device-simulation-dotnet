--- conflicted
+++ resolved
@@ -156,17 +156,11 @@
                 Enabled = value.Enabled,
                 Running = value.ShouldBeRunning,
                 ActiveNow = value.IsActiveNow,
-<<<<<<< HEAD
+                DeleteDevicesWhenSimulationEnds = value.DeleteDevicesWhenSimulationEnds,
                 DevicesCleanUpRequiredByUser = value.DevicesCleanUpRequiredByUser,
                 StartTime = value.StartTime?.ToString(DATE_FORMAT),
                 EndTime = value.EndTime?.ToString(DATE_FORMAT),
                 StoppedTime = value.StoppedTime?.ToString(DATE_FORMAT),
-=======
-                DeleteDevicesWhenSimulationEnds = value.DeleteDevicesWhenSimulationEnds,
-                StartTime = value.StartTime.ToString(),
-                EndTime = value.EndTime.ToString(),
-                StoppedTime = value.StoppedTime.ToString(),
->>>>>>> e2854f67
                 IotHubs = new List<SimulationIotHub>()
             };
 
