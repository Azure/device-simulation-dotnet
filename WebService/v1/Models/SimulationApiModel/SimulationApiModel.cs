--- conflicted
+++ resolved
@@ -71,12 +71,9 @@
         [JsonProperty(PropertyName = "Statistics")]
         public SimulationStatistics Statistics { get; set; }
 
-<<<<<<< HEAD
         [JsonProperty(PropertyName = "RateLimits")]
-        public SimulationRateLimits RateLimits { get; set; }
-
-=======
->>>>>>> 677c0453
+        public IRateLimitingConfig RateLimits { get; set; }
+
         // Note: read-only metadata
         [JsonProperty(PropertyName = "$metadata", Order = 1000)]
         public IDictionary<string, string> Metadata => new Dictionary<string, string>
@@ -105,7 +102,7 @@
             this.EndTime = null;
             this.StoppedTime = null;
             this.DeviceModels = new List<SimulationDeviceModelRef>();
-            this.RateLimits = new SimulationRateLimits();
+            this.RateLimits = new RateLimitingConfig();
         }
 
         // Map API model to service model, keeping the original fields when needed
@@ -134,7 +131,7 @@
             result.StartTime = DateHelper.ParseDateExpression(this.StartTime, now);
             result.EndTime = DateHelper.ParseDateExpression(this.EndTime, now);
             result.DeviceModels = this.DeviceModels?.Select(x => x.ToServiceModel()).ToList();
-            result.RateLimits = this.RateLimits.ToServiceModel(defaultRateLimits);
+            result.RateLimits = this.GetRateLimits(defaultRateLimits);
 
             // Overwrite the value only if the request included the field, i.e. don't
             // enable/disable the simulation if the user didn't explicitly ask to.
@@ -208,13 +205,9 @@
             }
 
             result.DeviceModels = SimulationDeviceModelRef.FromServiceModel(value.DeviceModels);
-<<<<<<< HEAD
-            result.Statistics = SimulationStatistics.FromServiceModel(value.Statistics);
-            result.RateLimits = SimulationRateLimits.FromServiceModel(value.RateLimits);
-=======
             result.Statistics = GetSimulationStatistics(value);
-
->>>>>>> 677c0453
+            result.RateLimits = value.RateLimits;
+
             result.created = value.Created;
             result.modified = value.Modified;
 
@@ -274,6 +267,11 @@
             {
                 throw new BadRequestException(NO_IOTHUB_CONNSTRING);
             }
+
+            foreach (var iotHub in this.IotHubs)
+            {
+                await connectionStringManager.ValidateConnectionStringAsync(iotHub.ConnectionString);
+            }
         }
 
         private static SimulationStatistics GetSimulationStatistics(Simulation simulation)
@@ -304,5 +302,27 @@
 
             return statistics;
         }
+
+        private IRateLimitingConfig GetRateLimits(IRateLimitingConfig defaultRateLimits)
+        {
+            var simulationRateLimits = this.RateLimits;
+
+            var connectionsPerSecond = simulationRateLimits.ConnectionsPerSecond > 0 ? simulationRateLimits.ConnectionsPerSecond : defaultRateLimits.ConnectionsPerSecond;
+            var registryOperationsPerMinute = simulationRateLimits.RegistryOperationsPerMinute > 0 ? simulationRateLimits.RegistryOperationsPerMinute : defaultRateLimits.RegistryOperationsPerMinute;
+            var twinReadsPerSecond = simulationRateLimits.TwinReadsPerSecond > 0 ? simulationRateLimits.TwinReadsPerSecond : defaultRateLimits.TwinReadsPerSecond;
+            var twinWritesPerSecond = simulationRateLimits.TwinWritesPerSecond > 0 ? simulationRateLimits.TwinWritesPerSecond : defaultRateLimits.TwinWritesPerSecond;
+            var deviceMessagesPerSecond = simulationRateLimits.DeviceMessagesPerSecond > 0 ? simulationRateLimits.DeviceMessagesPerSecond : defaultRateLimits.DeviceMessagesPerSecond;
+            var deviceMessagesPerDay = simulationRateLimits.DeviceMessagesPerDay > 0 ? simulationRateLimits.DeviceMessagesPerDay : defaultRateLimits.DeviceMessagesPerDay;
+
+            return new RateLimitingConfig
+            {
+                ConnectionsPerSecond = connectionsPerSecond,
+                RegistryOperationsPerMinute = registryOperationsPerMinute,
+                TwinReadsPerSecond = twinReadsPerSecond,
+                TwinWritesPerSecond = twinWritesPerSecond,
+                DeviceMessagesPerSecond = deviceMessagesPerSecond,
+                DeviceMessagesPerDay = deviceMessagesPerDay
+            };
+        }
     }
 }