--- conflicted
+++ resolved
@@ -10,7 +10,6 @@
 using Microsoft.Azure.IoTSolutions.DeviceSimulation.Services.Models;
 using Microsoft.Azure.IoTSolutions.DeviceSimulation.Services.Runtime;
 using Microsoft.Azure.IoTSolutions.DeviceSimulation.SimulationAgent;
-using Microsoft.Azure.IoTSolutions.DeviceSimulation.WebService.Runtime;
 using Microsoft.Azure.IoTSolutions.DeviceSimulation.WebService.v1.Exceptions;
 using Microsoft.Azure.IoTSolutions.DeviceSimulation.WebService.v1.Models.Helpers;
 using Newtonsoft.Json;
@@ -256,13 +255,8 @@
 
         // Append additional Hub properties and Statistics 
         private async Task AppendHubPropertiesAndStatisticsAsync(
-<<<<<<< HEAD
-            IServicesConfig servicesConfig, 
-            IDeploymentConfig deploymentConfig, 
-=======
             IServicesConfig servicesConfig,
             IDeploymentConfig deploymentConfig,
->>>>>>> b925e654
             IIotHubConnectionStringManager connectionStringManager,
             ISimulationRunner simulationRunner,
             IRateLimiting rateReporter)
@@ -319,11 +313,7 @@
         // Check whether the simulation is running with the conn string in the configuration
         private async Task<bool> IsPreprovisionedIoTHubInUseAsync(IServicesConfig servicesConfig, IIotHubConnectionStringManager connectionStringManager)
         {
-<<<<<<< HEAD
-            var csInUse = (await connectionStringManager.GetIotHubConnectionStringAsync()).ToLowerInvariant().Trim();
-=======
             var csInUse = (await connectionStringManager.GetConnectionStringAsync()).ToLowerInvariant().Trim();
->>>>>>> b925e654
             var csInConf = servicesConfig?.IoTHubConnString?.ToLowerInvariant().Trim();
 
             return csInUse == csInConf;
@@ -332,12 +322,7 @@
         // If the simulation is running with the conn string in the config then return a URL to the metrics
         private async Task<string> GetIoTHubMetricsUrlAsync(IServicesConfig servicesConfig, IDeploymentConfig deploymentConfig, IIotHubConnectionStringManager connectionStringManager)
         {
-<<<<<<< HEAD
-            var csInUse = (await connectionStringManager.GetIotHubConnectionStringAsync()).ToLowerInvariant().Trim();
-
-=======
             var csInUse = (await connectionStringManager.GetConnectionStringAsync()).ToLowerInvariant().Trim();
->>>>>>> b925e654
             var csInConf = servicesConfig?.IoTHubConnString?.ToLowerInvariant().Trim();
 
             // Return the URL only when the simulation is running with the configured conn string
