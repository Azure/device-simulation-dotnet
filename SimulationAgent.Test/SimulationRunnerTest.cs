﻿// Copyright (c) Microsoft. All rights reserved.

using System;
using System.Collections.Generic;
using Microsoft.Azure.IoTSolutions.DeviceSimulation.Services;
using Microsoft.Azure.IoTSolutions.DeviceSimulation.Services.Concurrency;
using Microsoft.Azure.IoTSolutions.DeviceSimulation.Services.Diagnostics;
using Microsoft.Azure.IoTSolutions.DeviceSimulation.Services.Models;
using Microsoft.Azure.IoTSolutions.DeviceSimulation.Services.Runtime;
using Microsoft.Azure.IoTSolutions.DeviceSimulation.SimulationAgent;
using Microsoft.Azure.IoTSolutions.DeviceSimulation.SimulationAgent.DeviceConnection;
using Microsoft.Azure.IoTSolutions.DeviceSimulation.SimulationAgent.DeviceProperties;
using Microsoft.Azure.IoTSolutions.DeviceSimulation.SimulationAgent.DeviceState;
using Microsoft.Azure.IoTSolutions.DeviceSimulation.SimulationAgent.DeviceTelemetry;
using Moq;
using SimulationAgent.Test.helpers;
using Xunit;
using Xunit.Abstractions;
using static Microsoft.Azure.IoTSolutions.DeviceSimulation.Services.Models.DeviceModel;
using static Microsoft.Azure.IoTSolutions.DeviceSimulation.Services.Models.Simulation;
using SimulationModel = Microsoft.Azure.IoTSolutions.DeviceSimulation.Services.Models.Simulation;

namespace SimulationAgent.Test
{
    public class SimulationRunnerTest
    {
        private readonly Mock<IRateLimitingConfig> ratingConfig;
        private readonly Mock<ISimulationConcurrencyConfig> concurrencyConfig;
        private readonly Mock<ILogger> logger;
        private readonly Mock<IDiagnosticsLogger> diagnosticsLogger;
        private readonly Mock<IDeviceModels> deviceModels;
        private readonly Mock<IDeviceModelsGeneration> deviceModelsOverriding;
        private readonly Mock<IDevices> devices;
        private readonly Mock<IFactory> factory;
        private readonly Mock<IDeviceStateActor> deviceStateActor;
        private readonly Mock<IDeviceConnectionActor> deviceConnectionActor;
        private readonly Mock<IDeviceTelemetryActor> deviceTelemetryActor;
        private readonly Mock<IDevicePropertiesActor> devicePropertiesActor;
        private readonly Mock<IRateLimiting> rateLimiting;
        private readonly SimulationRunner target;

        public SimulationRunnerTest(ITestOutputHelper log)
        {
            this.ratingConfig = new Mock<IRateLimitingConfig>();
            this.concurrencyConfig = new Mock<ISimulationConcurrencyConfig>();
            this.logger = new Mock<ILogger>();
            this.diagnosticsLogger = new Mock<IDiagnosticsLogger>();
            this.deviceModels = new Mock<IDeviceModels>();
            this.deviceModelsOverriding = new Mock<IDeviceModelsGeneration>();
            this.devices = new Mock<IDevices>();
            this.factory = new Mock<IFactory>();
            this.deviceStateActor = new Mock<IDeviceStateActor>();
            this.deviceConnectionActor = new Mock<IDeviceConnectionActor>();
            this.deviceTelemetryActor = new Mock<IDeviceTelemetryActor>();
            this.devicePropertiesActor = new Mock<IDevicePropertiesActor>();
            this.rateLimiting = new Mock<IRateLimiting>();
            this.ratingConfig.Setup(x => x.DeviceMessagesPerSecond).Returns(10);

            this.target = new SimulationRunner(
                this.ratingConfig.Object,
                this.rateLimiting.Object,
                this.concurrencyConfig.Object,
                this.logger.Object,
                this.diagnosticsLogger.Object,
                this.deviceModels.Object,
                this.deviceModelsOverriding.Object,
                this.devices.Object,
                this.factory.Object);
        }

        [Fact, Trait(Constants.TYPE, Constants.UNIT_TEST)]
        public void TheActiveDevicesCountIsZeroAtStart()
        {
            // Act
            var result = this.target.ActiveDevicesCount;

            // Assert
            Assert.Equal(0, result);
        }

        [Fact, Trait(Constants.TYPE, Constants.UNIT_TEST)]
        public void ItReturnsTheNumberOfActiveDevices()
        {
            // Arrange
            const int ACTIVE_DEVICES_COUNT = 7;

            var simulation = this.GenerateSimulationModel(ACTIVE_DEVICES_COUNT);

            this.SetupSimulationReadyToStart();

            // Act
<<<<<<< HEAD
            this.target.StartAsync(simulation);
=======
            this.target.StartAsync(simulation).CompleteOrTimeout();
>>>>>>> b925e654
            var result = this.target.ActiveDevicesCount;

            // Assert
            Assert.Equal(ACTIVE_DEVICES_COUNT, result);
        }

        [Fact, Trait(Constants.TYPE, Constants.UNIT_TEST)]
        public void TheNumberOfTotalMessagesCountIsZeroAtStart()
        {
            // Act
            var result = this.target.TotalMessagesCount;

            // Assert
            Assert.Equal(0, result);
        }

        [Fact, Trait(Constants.TYPE, Constants.UNIT_TEST)]
        public void ItReturnsTheNumberOfTotalMessagesCount()
        {
            // Arrange
            const int TOTAL_MESSAGES_PER_DEVICE_COUNT = 10;
            const int ACTIVE_DEVICES_COUNT = 7;

            var simulation = this.GenerateSimulationModel(ACTIVE_DEVICES_COUNT);

            this.SetupSimulationReadyToStart();

            this.deviceTelemetryActor
                .Setup(x => x.TotalMessagesCount)
                .Returns(TOTAL_MESSAGES_PER_DEVICE_COUNT);

            // Act
<<<<<<< HEAD
            this.target.StartAsync(simulation);
=======
            this.target.StartAsync(simulation).CompleteOrTimeout();
>>>>>>> b925e654
            var result = this.target.TotalMessagesCount;

            // Assert
            Assert.Equal(TOTAL_MESSAGES_PER_DEVICE_COUNT * ACTIVE_DEVICES_COUNT, result);
        }

        [Fact, Trait(Constants.TYPE, Constants.UNIT_TEST)]
        public void TheNumberOfFailedMessagesCountIsZeroAtStart()
        {
            // Act
            var result = this.target.FailedMessagesCount;

            // Assert
            Assert.Equal(0, result);
        }

        [Fact, Trait(Constants.TYPE, Constants.UNIT_TEST)]
        public void ItReturnsTheNumberOfFailedMessagesCount()
        {
            // Arrange
            const int FAILED_MESSAGES_PER_DEVICE_COUNT = 1;
            const int ACTIVE_DEVICES_COUNT = 7;

            var simulation = this.GenerateSimulationModel(ACTIVE_DEVICES_COUNT);

            this.SetupSimulationReadyToStart();

            this.deviceTelemetryActor
                .Setup(x => x.FailedMessagesCount)
                .Returns(FAILED_MESSAGES_PER_DEVICE_COUNT);

            // Act
<<<<<<< HEAD
            this.target.StartAsync(simulation);
=======
            this.target.StartAsync(simulation).CompleteOrTimeout();
>>>>>>> b925e654
            var result = this.target.FailedMessagesCount;

            // Assert
            Assert.Equal(FAILED_MESSAGES_PER_DEVICE_COUNT * ACTIVE_DEVICES_COUNT, result);
        }

        [Fact, Trait(Constants.TYPE, Constants.UNIT_TEST)]
        public void TheNumberOfFailedDeviceConnectionsCountIsZeroAtStart()
        {
            // Act
            var result = this.target.FailedDeviceConnectionsCount;

            // Assert
            Assert.Equal(0, result);
        }

        [Fact, Trait(Constants.TYPE, Constants.UNIT_TEST)]
        public void ItReturnsTheNumberOfFailedDeviceConnectionsCount()
        {
            // Arrange
            const int FAILED_DEVICE_CONNECTIONS_COUNT = 1;
            const int ACTIVE_DEVICES_COUNT = 7;

            var simulation = this.GenerateSimulationModel(ACTIVE_DEVICES_COUNT);

            this.SetupSimulationReadyToStart();

            this.deviceConnectionActor
                .Setup(x => x.FailedDeviceConnectionsCount)
                .Returns(FAILED_DEVICE_CONNECTIONS_COUNT);

            // Act
<<<<<<< HEAD
            this.target.StartAsync(simulation);
=======
            this.target.StartAsync(simulation).CompleteOrTimeout();
>>>>>>> b925e654
            var result = this.target.FailedDeviceConnectionsCount;

            // Assert
            Assert.Equal(FAILED_DEVICE_CONNECTIONS_COUNT * ACTIVE_DEVICES_COUNT, result);
        }

        [Fact, Trait(Constants.TYPE, Constants.UNIT_TEST)]
        public void TheNumberOfFailedDeviceTwinUpdatesCountIsZeroAtStart()
        {
            // Act
            var result = this.target.FailedDeviceTwinUpdatesCount;

            // Assert
            Assert.Equal(0, result);
        }

        [Fact, Trait(Constants.TYPE, Constants.UNIT_TEST)]
        public void ItReturnsTheNumberOfFailedDeviceTwinUpdatesCount()
        {
            // Arrange
            const int FAILED_DEVICE_TWIN_UPDATES_COUNT = 1;
            const int ACTIVE_DEVICES_COUNT = 7;

            var simulation = this.GenerateSimulationModel(ACTIVE_DEVICES_COUNT);

            this.SetupSimulationReadyToStart();

            this.devicePropertiesActor
                .Setup(x => x.FailedTwinUpdatesCount)
                .Returns(FAILED_DEVICE_TWIN_UPDATES_COUNT);

            // Act
<<<<<<< HEAD
            this.target.StartAsync(simulation);
=======
            this.target.StartAsync(simulation).CompleteOrTimeout();
>>>>>>> b925e654
            var result = this.target.FailedDeviceTwinUpdatesCount;

            // Assert
            Assert.Equal(FAILED_DEVICE_TWIN_UPDATES_COUNT * ACTIVE_DEVICES_COUNT, result);
        }

        [Fact, Trait(Constants.TYPE, Constants.UNIT_TEST)]
        public void TheNumberOfSimulationErrorsCountIsZeroAtStart()
        {
            // Act
            var result = this.target.SimulationErrorsCount;

            // Assert
            Assert.Equal(0, result);
        }

        [Fact, Trait(Constants.TYPE, Constants.UNIT_TEST)]
        public void ItReturnsTheNumberOfSimulationErrorsCount()
        {
            // Arrange
            const int FAILED_DEVICE_STATE_COUNT = 1;
            const int FAILED_DEVICE_CONNECTIONS_COUNT = 2;
            const int FAILED_MESSAGES_PER_DEVICE_COUNT = 3;
            const int ACTIVE_DEVICES_COUNT = 7;

            var simulation = this.GenerateSimulationModel(ACTIVE_DEVICES_COUNT);

            this.SetupSimulationReadyToStart();

            this.deviceConnectionActor
                .Setup(x => x.SimulationErrorsCount)
                .Returns(FAILED_DEVICE_CONNECTIONS_COUNT);

            this.deviceStateActor
                .Setup(x => x.SimulationErrorsCount)
                .Returns(FAILED_DEVICE_STATE_COUNT);

            this.deviceTelemetryActor
                .Setup(x => x.FailedMessagesCount)
                .Returns(FAILED_MESSAGES_PER_DEVICE_COUNT);

            // Act
<<<<<<< HEAD
            this.target.StartAsync(simulation);
=======
            this.target.StartAsync(simulation).CompleteOrTimeout();
>>>>>>> b925e654
            var result = this.target.SimulationErrorsCount;

            // Assert
            var EXPECT_RESULT = (FAILED_DEVICE_STATE_COUNT +
                                 FAILED_DEVICE_CONNECTIONS_COUNT +
                                 FAILED_MESSAGES_PER_DEVICE_COUNT) * ACTIVE_DEVICES_COUNT;
            Assert.Equal(EXPECT_RESULT, result);
        }

        [Fact, Trait(Constants.TYPE, Constants.UNIT_TEST)]
        public void ItHandlesLoadDeviceModelException()
        {
            // Arrange
            const int ACTIVE_DEVICES_COUNT = 7;

            var simulation = this.GenerateSimulationModel(ACTIVE_DEVICES_COUNT);

            this.deviceModels
                .Setup(x => x.GetAsync(It.IsAny<string>()))
                .ThrowsAsync(new AggregateException());

            // Act
<<<<<<< HEAD
            var exTask = Record.ExceptionAsync(() => this.target.StartAsync(simulation));
            exTask.Wait(Constants.TEST_TIMEOUT);
=======
            var ex = Record.Exception(() => this.target.StartAsync(simulation).CompleteOrTimeout().Wait());
>>>>>>> b925e654

            // Assert
            Assert.Null(exTask.Result);
        }

        private SimulationModel GenerateSimulationModel(int activeDevicesCount)
        {
            var models = new List<DeviceModelRef>
            {
                new DeviceModelRef { Id = "01", Count = activeDevicesCount }
            };

            return new SimulationModel
            {
                Id = "1",
                Created = DateTimeOffset.UtcNow.Subtract(TimeSpan.FromDays(10)),
                Modified = DateTimeOffset.UtcNow.Subtract(TimeSpan.FromDays(10)),
                ETag = "ETag0",
                Enabled = false,
                DeviceModels = models
            };
        }

        private void SetupSimulationReadyToStart()
        {
            this.SetUpDeviceModelsOverriding();

            this.SetupDevices();

            this.SetupDeviceStateActor();

            this.SetupDeviceConnectionActor();

            this.SetupDeviceTelemetryActor();

            this.SetupDevicePropertiesActor();

            this.SetupActiveDeviceStatus();
        }

        private void SetupActiveDeviceStatus()
        {
            this.deviceStateActor
                .Setup(x => x.IsDeviceActive)
                .Returns(true);
        }

        private void SetupDeviceTelemetryActor()
        {
            this.factory
                .Setup(x => x.Resolve<IDeviceTelemetryActor>())
                .Returns(this.deviceTelemetryActor.Object);
        }

        private void SetupDevicePropertiesActor()
        {
            this.factory
                .Setup(x => x.Resolve<IDevicePropertiesActor>())
                .Returns(this.devicePropertiesActor.Object);
        }

        private void SetupDeviceConnectionActor()
        {
            this.factory
                .Setup(x => x.Resolve<IDeviceConnectionActor>())
                .Returns(this.deviceConnectionActor.Object);
        }

        private void SetupDeviceStateActor()
        {
            this.factory
                .Setup(x => x.Resolve<IDeviceStateActor>())
                .Returns(this.deviceStateActor.Object);
        }

        private void SetupDevices()
        {
            this.devices
                .Setup(x => x.GenerateId(
                    It.IsAny<string>(),
                    It.IsAny<int>()))
                .Returns("Simulate-01");
        }

        private void SetUpDeviceModelsOverriding()
        {
            var telemetry = new List<DeviceModelMessage>();
            var message = new DeviceModelMessage
            {
                Interval = TimeSpan.FromSeconds(10)
            };
            telemetry.Add(message);
            var deviceModel = new DeviceModel { Id = "01", Telemetry = telemetry };

            this.deviceModelsOverriding
                .Setup(x => x.Generate(
                    It.IsAny<DeviceModel>(),
                    It.IsAny<DeviceModelOverride>()))
                .Returns(deviceModel);
        }
    }
}<|MERGE_RESOLUTION|>--- conflicted
+++ resolved
@@ -89,11 +89,7 @@
             this.SetupSimulationReadyToStart();
 
             // Act
-<<<<<<< HEAD
-            this.target.StartAsync(simulation);
-=======
-            this.target.StartAsync(simulation).CompleteOrTimeout();
->>>>>>> b925e654
+            this.target.StartAsync(simulation).CompleteOrTimeout();
             var result = this.target.ActiveDevicesCount;
 
             // Assert
@@ -126,11 +122,7 @@
                 .Returns(TOTAL_MESSAGES_PER_DEVICE_COUNT);
 
             // Act
-<<<<<<< HEAD
-            this.target.StartAsync(simulation);
-=======
-            this.target.StartAsync(simulation).CompleteOrTimeout();
->>>>>>> b925e654
+            this.target.StartAsync(simulation).CompleteOrTimeout();
             var result = this.target.TotalMessagesCount;
 
             // Assert
@@ -163,11 +155,7 @@
                 .Returns(FAILED_MESSAGES_PER_DEVICE_COUNT);
 
             // Act
-<<<<<<< HEAD
-            this.target.StartAsync(simulation);
-=======
-            this.target.StartAsync(simulation).CompleteOrTimeout();
->>>>>>> b925e654
+            this.target.StartAsync(simulation).CompleteOrTimeout();
             var result = this.target.FailedMessagesCount;
 
             // Assert
@@ -200,11 +188,7 @@
                 .Returns(FAILED_DEVICE_CONNECTIONS_COUNT);
 
             // Act
-<<<<<<< HEAD
-            this.target.StartAsync(simulation);
-=======
-            this.target.StartAsync(simulation).CompleteOrTimeout();
->>>>>>> b925e654
+            this.target.StartAsync(simulation).CompleteOrTimeout();
             var result = this.target.FailedDeviceConnectionsCount;
 
             // Assert
@@ -237,11 +221,7 @@
                 .Returns(FAILED_DEVICE_TWIN_UPDATES_COUNT);
 
             // Act
-<<<<<<< HEAD
-            this.target.StartAsync(simulation);
-=======
-            this.target.StartAsync(simulation).CompleteOrTimeout();
->>>>>>> b925e654
+            this.target.StartAsync(simulation).CompleteOrTimeout();
             var result = this.target.FailedDeviceTwinUpdatesCount;
 
             // Assert
@@ -284,11 +264,7 @@
                 .Returns(FAILED_MESSAGES_PER_DEVICE_COUNT);
 
             // Act
-<<<<<<< HEAD
-            this.target.StartAsync(simulation);
-=======
-            this.target.StartAsync(simulation).CompleteOrTimeout();
->>>>>>> b925e654
+            this.target.StartAsync(simulation).CompleteOrTimeout();
             var result = this.target.SimulationErrorsCount;
 
             // Assert
@@ -311,15 +287,10 @@
                 .ThrowsAsync(new AggregateException());
 
             // Act
-<<<<<<< HEAD
-            var exTask = Record.ExceptionAsync(() => this.target.StartAsync(simulation));
-            exTask.Wait(Constants.TEST_TIMEOUT);
-=======
             var ex = Record.Exception(() => this.target.StartAsync(simulation).CompleteOrTimeout().Wait());
->>>>>>> b925e654
-
-            // Assert
-            Assert.Null(exTask.Result);
+
+            // Assert
+            Assert.Null(ex);
         }
 
         private SimulationModel GenerateSimulationModel(int activeDevicesCount)
