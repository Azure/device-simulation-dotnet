﻿// Copyright (c) Microsoft. All rights reserved.

using Microsoft.Azure.IoTSolutions.DeviceSimulation.Services.DataStructures;
using Microsoft.Azure.IoTSolutions.DeviceSimulation.Services.Diagnostics;
using Microsoft.Azure.IoTSolutions.DeviceSimulation.Services.Models;
using Microsoft.Azure.IoTSolutions.DeviceSimulation.Services.Simulation;
using Microsoft.Azure.IoTSolutions.DeviceSimulation.SimulationAgent;
using Microsoft.Azure.IoTSolutions.DeviceSimulation.SimulationAgent.DeviceState;
using Moq;
using SimulationAgent.Test.helpers;
using Xunit;
using Xunit.Abstractions;

namespace SimulationAgent.Test.DeviceState
{
    public class DeviceStateActorTest
    {
        private readonly Mock<ILogger> mockLogger;
        private readonly Mock<IScriptInterpreter> mockScriptInterpreter;
        private readonly Mock<UpdateDeviceState> mockUpdateDeviceStateLogic;
        private readonly Mock<IInstance> mockInstance;
        private readonly DeviceStateActor target;

        public DeviceStateActorTest(ITestOutputHelper log)
        {
            this.mockLogger = new Mock<ILogger>();
            this.mockScriptInterpreter = new Mock<IScriptInterpreter>();
            this.mockInstance = new Mock<IInstance>();
            this.mockUpdateDeviceStateLogic = new Mock<UpdateDeviceState>(
                this.mockScriptInterpreter.Object,
                this.mockLogger.Object,
                this.mockInstance.Object);

            this.target = new DeviceStateActor(
                this.mockUpdateDeviceStateLogic.Object,
                this.mockLogger.Object,
                this.mockInstance.Object);
        }

        [Fact, Trait(Constants.TYPE, Constants.UNIT_TEST)]
        public void ReportInactiveStatusBeforeRun()
        {
            // Arrange
            this.SetupDeviceStateActor();

            // Act
            var result = this.target.IsDeviceActive;

            // Assert
            Assert.False(result);
        }

        [Fact, Trait(Constants.TYPE, Constants.UNIT_TEST)]
        public void ReportActiveStatusAfterRun()
        {
            // Arrange
            this.SetupDeviceStateActor();

            // Act
            this.target.Run();
            var result = this.target.IsDeviceActive;

            // Assert
            Assert.True(result);
        }

        private void SetupDeviceStateActor()
        {
            string DEVICE_ID = "01";
<<<<<<< HEAD
            int postion = 1;
=======
            int position = 1;
>>>>>>> 44a612c5
            var deviceModel = new DeviceModel { Id = DEVICE_ID };

            var mockSimulationContext = new Mock<ISimulationContext>();

            this.target.Init(
                mockSimulationContext.Object,
                DEVICE_ID,
                deviceModel,
                position);
        }
    }
}<|MERGE_RESOLUTION|>--- conflicted
+++ resolved
@@ -67,11 +67,8 @@
         private void SetupDeviceStateActor()
         {
             string DEVICE_ID = "01";
-<<<<<<< HEAD
-            int postion = 1;
-=======
             int position = 1;
->>>>>>> 44a612c5
+
             var deviceModel = new DeviceModel { Id = DEVICE_ID };
 
             var mockSimulationContext = new Mock<ISimulationContext>();
