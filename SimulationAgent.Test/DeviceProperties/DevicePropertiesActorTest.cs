﻿// Copyright (c) Microsoft. All rights reserved.

using System;
using Microsoft.Azure.IoTSolutions.DeviceSimulation.Services;
using Microsoft.Azure.IoTSolutions.DeviceSimulation.Services.Concurrency;
using Microsoft.Azure.IoTSolutions.DeviceSimulation.Services.Diagnostics;
using Microsoft.Azure.IoTSolutions.DeviceSimulation.Services.Simulation;
using Microsoft.Azure.IoTSolutions.DeviceSimulation.SimulationAgent.DeviceConnection;
using Microsoft.Azure.IoTSolutions.DeviceSimulation.SimulationAgent.DeviceProperties;
using Microsoft.Azure.IoTSolutions.DeviceSimulation.SimulationAgent.DeviceState;
using Microsoft.Azure.IoTSolutions.DeviceSimulation.SimulationAgent.Exceptions;
using Moq;
using SimulationAgent.Test.helpers;
using Xunit;
using Xunit.Abstractions;
using static Microsoft.Azure.IoTSolutions.DeviceSimulation.SimulationAgent.DeviceProperties.DevicePropertiesActor;

namespace SimulationAgent.Test.DeviceProperties
{
    public class DevicePropertiesActorTest
    {
        private readonly Mock<ILogger> logger;
        private readonly Mock<IActorsLogger> actorsLogger;
        private readonly Mock<IRateLimiting> rateLimiting;
        private readonly Mock<IRateLimitingConfig> rateLimitingConfig;
        private readonly Mock<IDevices> devices;
        private readonly Mock<UpdateReportedProperties> updatePropertiesLogic;
        private readonly Mock<SetDeviceTag> deviceTagLogic;
        private readonly Mock<IDeviceConnectionActor> deviceConnectionActor;
        private readonly Mock<IDeviceStateActor> deviceStateActor;
        private readonly Mock<PropertiesLoopSettings> loopSettings;

        private const string DEVICE_ID = "01";
        private const int TWIN_WRITES_PER_SECOND = 10;

        private DevicePropertiesActor target;

        public DevicePropertiesActorTest(ITestOutputHelper log)
        {
            this.logger = new Mock<ILogger>();
            this.actorsLogger = new Mock<IActorsLogger>();
            this.rateLimiting = new Mock<IRateLimiting>();
            this.rateLimitingConfig = new Mock<IRateLimitingConfig>();
            this.deviceConnectionActor = new Mock<IDeviceConnectionActor>();
            this.deviceStateActor = new Mock<IDeviceStateActor>();
            this.devices = new Mock<IDevices>();
            this.loopSettings = new Mock<PropertiesLoopSettings>(this.rateLimitingConfig.Object);
            this.updatePropertiesLogic = new Mock<UpdateReportedProperties>(this.logger.Object);
            this.deviceTagLogic = new Mock<SetDeviceTag>(this.devices.Object, this.logger.Object);

            this.CreateNewDevicePropertiesActor();
        }

        [Fact, Trait(Constants.TYPE, Constants.UNIT_TEST)]
        public void Setup_Called_Twice_Should_Throw_Already_Initialized_Exception()
        {
            // Arrange
            this.CreateNewDevicePropertiesActor();

            // Act
            this.SetupDevicePropertiesActor();

            // Assert
            Assert.Throws<DeviceActorAlreadyInitializedException>(
                () => this.SetupDevicePropertiesActor());
        }


        [Fact, Trait(Constants.TYPE, Constants.UNIT_TEST)]
        public void Handle_Event_Should_Throw_When_Out_Of_Range()
        {
            // Arrange
            const ActorEvents OUT_OF_RANGE_EVENT = (ActorEvents) 123;
            this.CreateNewDevicePropertiesActor();

            // Act
            this.SetupDevicePropertiesActor();

            // Assert
            Assert.Throws<ArgumentOutOfRangeException>(
                () => this.target.HandleEvent(OUT_OF_RANGE_EVENT));
        }

        [Fact, Trait(Constants.TYPE, Constants.UNIT_TEST)]
        public void Should_Return_CountOfFailedTwinUpdates_When_TwinUpdateFails()
        {
            // Arrange
            const int FAILED_DEVICE_TWIN_UPDATES_COUNT = 3;
            this.CreateNewDevicePropertiesActor();
            this.SetupDevicePropertiesActor();
            this.SetupRateLimitingConfig();
            this.loopSettings.Object.NewLoop(); // resets SchedulableTaggings

            // The constructor should initialize count to zero.
            Assert.Equal(0, this.target.FailedTwinUpdatesCount);

            ActorEvents deviceTwinTaggingFailed = ActorEvents.DeviceTaggingFailed;

            // Act
            for (int i = 0; i < FAILED_DEVICE_TWIN_UPDATES_COUNT; i++)
            {
                this.target.HandleEvent(deviceTwinTaggingFailed);
            }

            long failedTwinUpdateCount = this.target.FailedTwinUpdatesCount;

            // Assert
            Assert.Equal(FAILED_DEVICE_TWIN_UPDATES_COUNT, failedTwinUpdateCount);
        }

        [Fact, Trait(Constants.TYPE, Constants.UNIT_TEST)]
        public void Should_ReturnZeroForFailedTwinUpdates_When_Started()
        {
            // Arrange
            this.CreateNewDevicePropertiesActor();

            // Act
            long failedTwinUpdateCount = this.target.FailedTwinUpdatesCount;

            // Assert
            Assert.Equal(0, failedTwinUpdateCount);
        }

        private void CreateNewDevicePropertiesActor()
        {
            this.target = new DevicePropertiesActor(
                this.logger.Object,
                this.actorsLogger.Object,
                this.rateLimiting.Object,
                this.updatePropertiesLogic.Object,
                this.deviceTagLogic.Object);
        }

        private void SetupDevicePropertiesActor()
        {
            this.target.Setup(DEVICE_ID,
                this.deviceStateActor.Object,
                this.deviceConnectionActor.Object,
                this.loopSettings.Object);
        }

        private void SetupRateLimitingConfig()
        {
            this.rateLimitingConfig.SetupGet(x => x.TwinWritesPerSecond).Returns(TWIN_WRITES_PER_SECOND);
        }
<<<<<<< HEAD

        private DeviceConnectionActor GetDeviceConnectionActor()
        {
            Mock<IScriptInterpreter> scriptInterpreter = new Mock<IScriptInterpreter>();
            Mock<Fetch> fetchLogic = new Mock<Fetch>(
                this.devices.Object,
                this.logger.Object);
            Mock<Register> registerLogic = new Mock<Register>(
                this.devices.Object,
                this.logger.Object);
            Mock<Connect> connectLogic = new Mock<Connect>(
                this.devices.Object,
                scriptInterpreter.Object,
                this.logger.Object);
            Mock<Deregister> deregisterLogic = new Mock<Deregister>(
                this.devices.Object,
                this.logger.Object);
            Mock<Disconnect> disconnectLogic = new Mock<Disconnect>(
                this.devices.Object,
                scriptInterpreter.Object,
                this.logger.Object);
            return new DeviceConnectionActor(
                this.logger.Object,
                this.actorsLogger.Object,
                this.rateLimiting.Object,
                fetchLogic.Object,
                registerLogic.Object,
                connectLogic.Object,
                deregisterLogic.Object,
                disconnectLogic.Object);
        }
=======
>>>>>>> 6f0d0737
    }
}<|MERGE_RESOLUTION|>--- conflicted
+++ resolved
@@ -143,7 +143,6 @@
         {
             this.rateLimitingConfig.SetupGet(x => x.TwinWritesPerSecond).Returns(TWIN_WRITES_PER_SECOND);
         }
-<<<<<<< HEAD
 
         private DeviceConnectionActor GetDeviceConnectionActor()
         {
@@ -175,7 +174,5 @@
                 deregisterLogic.Object,
                 disconnectLogic.Object);
         }
-=======
->>>>>>> 6f0d0737
     }
 }