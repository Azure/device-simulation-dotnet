﻿// Copyright (c) Microsoft. All rights reserved.

using System;
using System.Threading.Tasks;
using Microsoft.Azure.IoTSolutions.DeviceSimulation.Services;
using Microsoft.Azure.IoTSolutions.DeviceSimulation.Services.Concurrency;
using Microsoft.Azure.IoTSolutions.DeviceSimulation.Services.Diagnostics;
using Microsoft.Azure.IoTSolutions.DeviceSimulation.Services.Models;
using Microsoft.Azure.IoTSolutions.DeviceSimulation.Services.Simulation;
using Microsoft.Azure.IoTSolutions.DeviceSimulation.SimulationAgent.DeviceConnection;
using Microsoft.Azure.IoTSolutions.DeviceSimulation.SimulationAgent.DeviceState;
using Moq;
using SimulationAgent.Test.helpers;
using Xunit;
using Xunit.Abstractions;

namespace SimulationAgent.Test.DeviceConnection
{
    public class DeregisterTest
    {
        private const string DEVICE_ID = "01";

        private readonly Mock<ILogger> logger;
        private Mock<IDevices> devices;
        private readonly Mock<IScriptInterpreter> scriptInterpreter;
        private readonly Mock<IDeviceStateActor> deviceStateActor;
        private readonly Mock<IDeviceConnectionActor> deviceConnectionActor;
        private readonly Mock<IRateLimitingConfig> rateLimitingConfig;
        private readonly Mock<ConnectionLoopSettings> loopSettings;

        private DeviceModel deviceModel;
        private Deregister target;

        public DeregisterTest(ITestOutputHelper log)
        {
            this.logger = new Mock<ILogger>();
            this.devices = new Mock<IDevices>();
            this.scriptInterpreter = new Mock<IScriptInterpreter>();
            this.rateLimitingConfig = new Mock<IRateLimitingConfig>();
            this.deviceStateActor = new Mock<IDeviceStateActor>();
            this.deviceConnectionActor = new Mock<IDeviceConnectionActor>();
            this.loopSettings = new Mock<ConnectionLoopSettings>(this.rateLimitingConfig.Object);
            this.deviceModel = new DeviceModel { Id = DEVICE_ID };

            this.target = new Deregister(this.devices.Object, this.logger.Object);
        }

        [Fact, Trait(Constants.TYPE, Constants.UNIT_TEST)]
        public async Task ItSetsStateToDeviceDeregistered()
        {
            // Arrange
            this.SetupDeviceConnectionActor();
<<<<<<< HEAD
            this.target.Init(this.deviceConnectionActor.Object, DEVICE_ID, this.deviceModel);
=======
            this.target.SetupAsync(this.deviceConnectionActor.Object, DEVICE_ID, this.deviceModel)
                .Wait(Constants.TEST_TIMEOUT);
>>>>>>> b925e654
            
            // Act
            await this.target.RunAsync();

            // Assert
            this.devices.Verify(m => m.DeleteAsync(DEVICE_ID));
            this.deviceConnectionActor.Verify(x => x.HandleEvent(DeviceConnectionActor.ActorEvents.DeviceDeregistered));
        }

        [Fact, Trait(Constants.TYPE, Constants.UNIT_TEST)]
        public async Task ItSetsStateToDeviceDeregisterationFailed()
        {
            // Arrange
            this.SetupDeviceConnectionActor();
<<<<<<< HEAD
            this.target.Init(this.deviceConnectionActor.Object, DEVICE_ID, this.deviceModel);
=======
            this.target.SetupAsync(this.deviceConnectionActor.Object, DEVICE_ID, this.deviceModel)
                .Wait(Constants.TEST_TIMEOUT);
>>>>>>> b925e654
            this.devices.Setup(x => x.DeleteAsync(It.IsAny<string>())).Throws<Exception>();

            // Act
            await this.target.RunAsync();

            // Assert
            this.deviceConnectionActor.Verify(x => x.HandleEvent(DeviceConnectionActor.ActorEvents.DeregisterationFailed));
        }

        private void SetupDeviceConnectionActor()
        {
            this.deviceConnectionActor.Object.SetupAsync(
                    DEVICE_ID,
                    this.deviceModel,
                    this.deviceStateActor.Object,
                    this.loopSettings.Object)
                .Wait(Constants.TEST_TIMEOUT);
        }
    }
}<|MERGE_RESOLUTION|>--- conflicted
+++ resolved
@@ -50,12 +50,8 @@
         {
             // Arrange
             this.SetupDeviceConnectionActor();
-<<<<<<< HEAD
-            this.target.Init(this.deviceConnectionActor.Object, DEVICE_ID, this.deviceModel);
-=======
             this.target.SetupAsync(this.deviceConnectionActor.Object, DEVICE_ID, this.deviceModel)
                 .Wait(Constants.TEST_TIMEOUT);
->>>>>>> b925e654
             
             // Act
             await this.target.RunAsync();
@@ -70,12 +66,8 @@
         {
             // Arrange
             this.SetupDeviceConnectionActor();
-<<<<<<< HEAD
-            this.target.Init(this.deviceConnectionActor.Object, DEVICE_ID, this.deviceModel);
-=======
             this.target.SetupAsync(this.deviceConnectionActor.Object, DEVICE_ID, this.deviceModel)
                 .Wait(Constants.TEST_TIMEOUT);
->>>>>>> b925e654
             this.devices.Setup(x => x.DeleteAsync(It.IsAny<string>())).Throws<Exception>();
 
             // Act
