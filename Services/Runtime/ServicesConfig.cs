// Copyright (c) Microsoft. All rights reserved.

using System.IO;
using Microsoft.Azure.IoTSolutions.DeviceSimulation.Services.Storage;

namespace Microsoft.Azure.IoTSolutions.DeviceSimulation.Services.Runtime
{
    public interface IServicesConfig
    {
        string DeviceModelsFolder { get; }
        string DeviceModelsScriptsFolder { get; }
        string IoTHubConnString { get; }
        string IoTHubImportStorageAccount { get; set; }
        uint? IoTHubSdkDeviceClientTimeout { get; set; }
        string StorageAdapterApiUrl { get; }
        int StorageAdapterApiTimeout { get; }
        string AzureManagementAdapterApiUrl { get; }
        int AzureManagementAdapterApiTimeout { get; }
        string AzureManagementAdapterApiVersion { get; }
        bool TwinReadWriteEnabled { get; }
        StorageConfig MainStorage { get; }
        StorageConfig NodesStorage { get; set; }
        StorageConfig SimulationsStorage { get; set; }
        StorageConfig DevicesStorage { get; set; }
        StorageConfig PartitionsStorage { get; set; }
        StorageConfig StatisticsStorage { get; set; }
        string DiagnosticsEndpointUrl { get; }
        string UserAgent { get; }
    }

    // TODO: test Windows/Linux folder separator
    //       https://github.com/Azure/device-simulation-dotnet/issues/84
    public class ServicesConfig : IServicesConfig
    {
        public const string USE_DEFAULT_IOTHUB = "default";

        private string dtf;
        private string dtbf;
        private string ihf;

        public ServicesConfig()
        {
            this.dtf = string.Empty;
            this.dtbf = string.Empty;
            this.ihf = string.Empty;
        }

        public string DeviceModelsFolder
        {
            get { return this.dtf; }
            set { this.dtf = this.NormalizePath(value); }
        }

        public string DeviceModelsScriptsFolder
        {
            get { return this.dtbf; }
            set { this.dtbf = this.NormalizePath(value); }
        }

        public string IoTHubConnString { get; set; }

        public string IoTHubImportStorageAccount { get; set; }

        public uint? IoTHubSdkDeviceClientTimeout { get; set; }

        public string StorageAdapterApiUrl { get; set; }

        public int StorageAdapterApiTimeout { get; set; }

        public string AzureManagementAdapterApiUrl { get; set; }

        public int AzureManagementAdapterApiTimeout { get; set; }

        public string AzureManagementAdapterApiVersion { get; set; }

        public string DiagnosticsEndpointUrl { get; set; }

        public bool TwinReadWriteEnabled { get; set; }

        public StorageConfig MainStorage { get; set; }

        public StorageConfig NodesStorage { get; set; }

        public StorageConfig SimulationsStorage { get; set; }

        public StorageConfig DevicesStorage { get; set; }

        public StorageConfig PartitionsStorage { get; set; }

<<<<<<< HEAD
        public string UserAgent { get; set; }
=======
        public StorageConfig StatisticsStorage { get; set; }
>>>>>>> 55bff1c1

        private string NormalizePath(string path)
        {
            return path
                       .TrimEnd(Path.DirectorySeparatorChar)
                       .Replace(
                           Path.DirectorySeparatorChar + "." + Path.DirectorySeparatorChar,
                           Path.DirectorySeparatorChar.ToString())
                   + Path.DirectorySeparatorChar;
        }
    }
}<|MERGE_RESOLUTION|>--- conflicted
+++ resolved
@@ -87,11 +87,9 @@
 
         public StorageConfig PartitionsStorage { get; set; }
 
-<<<<<<< HEAD
         public string UserAgent { get; set; }
-=======
+
         public StorageConfig StatisticsStorage { get; set; }
->>>>>>> 55bff1c1
 
         private string NormalizePath(string path)
         {
