--- conflicted
+++ resolved
@@ -68,15 +68,12 @@
 
         public int StorageAdapterApiTimeout { get; set; }
 
-<<<<<<< HEAD
         public string AzureManagementAdapterApiUrl { get; set; }
 
         public int AzureManagementAdapterApiTimeout { get; set; }
 
-=======
         public string DiagnosticsEndpointUrl { get; set; }
                 
->>>>>>> 27ddbbeb
         public bool TwinReadWriteEnabled { get; set; }
 
         public StorageConfig MainStorage { get; set; }
