--- conflicted
+++ resolved
@@ -2,6 +2,7 @@
 
 using System;
 using System.Collections.Generic;
+using Microsoft.Azure.IoTSolutions.DeviceSimulation.Services.Concurrency;
 using Newtonsoft.Json;
 
 namespace Microsoft.Azure.IoTSolutions.DeviceSimulation.Services.Models
@@ -90,7 +91,7 @@
         public SimulationStatisticsModel Statistics { get; set; }
 
         [JsonProperty(Order = 70)]
-        public SimulationRateLimits RateLimits { get; set; }
+        public IRateLimitingConfig RateLimits { get; set; }
 
         [JsonProperty(Order = 80)]
         public IList<CustomDeviceRef> CustomDevices { get; set; }
@@ -149,15 +150,7 @@
 
             this.DeviceModels = new List<DeviceModelRef>();
             this.CustomDevices = new List<CustomDeviceRef>();
-<<<<<<< HEAD
-            this.Statistics = new StatisticsRef();
-            this.RateLimits = new SimulationRateLimits();
-
-            // By default, do not delete IoT Hub devices when the
-            // simulation ends
-            this.DeleteDevicesWhenSimulationEnds = false;
-=======
->>>>>>> 677c0453
+            this.RateLimits = new RateLimitingConfig();
         }
 
         public class DeviceModelRef
@@ -173,25 +166,6 @@
             public DeviceModelRef DeviceModel { get; set; }
         }
 
-<<<<<<< HEAD
-        public class StatisticsRef
-        {
-            public long TotalMessagesSent { get; set; }
-            public double AverageMessagesPerSecond { get; set; }
-        }
-
-        public class SimulationRateLimits
-        {
-            public int ConnectionsPerSecond { get; set; }
-            public int RegistryOperationsPerMinute { get; set; }
-            public int TwinReadsPerSecond { get; set; }
-            public int TwinWritesPerSecond { get; set; }
-            public int DeviceMessagesPerSecond { get; set; }
-            public long DeviceMessagesPerDay { get; set; }
-        }
-
-=======
->>>>>>> 677c0453
         public class DeviceModelOverride
         {
             // Optional field, used to customize the scripts which update the device state
