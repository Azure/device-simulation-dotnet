--- conflicted
+++ resolved
@@ -66,13 +66,13 @@
             // by default, use environment variable
             this.IotHubConnectionStrings = new List<string> { };
             this.DeviceModels = new List<DeviceModelRef>();
-<<<<<<< HEAD
+
 
             this.PartitioningComplete = false;
-=======
+
             this.CustomDevices = new List<CustomDeviceRef>();
             this.Statistics = new StatisticsRef();
->>>>>>> a5da099a
+
         }
 
         public class DeviceModelRef
