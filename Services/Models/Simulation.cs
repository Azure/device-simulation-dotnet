--- conflicted
+++ resolved
@@ -94,18 +94,13 @@
             // By default, a new simulation requires partitioning
             this.PartitioningComplete = false;
 
-            // By default, use environment variable
-            this.IotHubConnectionStrings = new List<string>();
+            // by default, use environment variable
+            this.IotHubConnectionStrings = new List<string> { ServicesConfig.USE_DEFAULT_IOTHUB };
 
             // By default, run forever
             this.StartTime = DateTimeOffset.MinValue;
             this.EndTime = DateTimeOffset.MaxValue;
 
-<<<<<<< HEAD
-=======
-            // by default, use environment variable
-            this.IotHubConnectionStrings = new List<string> { ServicesConfig.USE_DEFAULT_IOTHUB };
->>>>>>> 939333e7
             this.DeviceModels = new List<DeviceModelRef>();
             this.CustomDevices = new List<CustomDeviceRef>();
             this.Statistics = new StatisticsRef();
