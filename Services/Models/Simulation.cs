--- conflicted
+++ resolved
@@ -107,12 +107,7 @@
             this.DeviceModels = new List<DeviceModelRef>();
             this.CustomDevices = new List<CustomDeviceRef>();
             this.Statistics = new StatisticsRef();
-<<<<<<< HEAD
             this.RateLimits = new SimulationRateLimits();
-
-            this.PartitioningComplete = false;
-=======
->>>>>>> 2abcd73c
         }
 
         public class DeviceModelRef
