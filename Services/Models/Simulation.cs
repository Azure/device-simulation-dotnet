--- conflicted
+++ resolved
@@ -142,14 +142,7 @@
 
             this.DeviceModels = new List<DeviceModelRef>();
             this.CustomDevices = new List<CustomDeviceRef>();
-<<<<<<< HEAD
-=======
-            this.Statistics = new StatisticsRef();
-
-            // By default, do not delete IoT Hub devices when the
-            // simulation ends
-            this.DeleteDevicesWhenSimulationEnds = false;
->>>>>>> e2854f67
+
         }
 
         public class DeviceModelRef
