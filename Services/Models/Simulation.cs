// Copyright (c) Microsoft. All rights reserved.

using System;
using System.Collections.Generic;
using Microsoft.Azure.IoTSolutions.DeviceSimulation.Services.Runtime;
using Newtonsoft.Json;

namespace Microsoft.Azure.IoTSolutions.DeviceSimulation.Services.Models
{
    public class Simulation
    {
        private DateTimeOffset? startTime;
        private DateTimeOffset? endTime;
        private string iotHubConnectionString;

        [JsonIgnore]
        public string ETag { get; set; }

        [JsonIgnore]
        public string Id { get; set; }
<<<<<<< HEAD
        public string Name { get; set; }
        public string Description { get; set; }
=======

>>>>>>> c8849258
        public bool Enabled { get; set; }
        public IList<DeviceModelRef> DeviceModels { get; set; }
        public DateTimeOffset Created { get; set; }
        public DateTimeOffset Modified { get; set; }
<<<<<<< HEAD
        public int TotalMessagesSent { get; set; }
        public double AverageMessagesSent { get; set; }
=======
>>>>>>> c8849258

        public DateTimeOffset? StartTime
        {
            get => this.startTime;
            set => this.startTime = value ?? DateTimeOffset.MinValue;
        }

        public DateTimeOffset? EndTime
        {
            get => this.endTime;
            set => this.endTime = value ?? DateTimeOffset.MaxValue;
        }

        public string IotHubConnectionString
        {
            get => this.iotHubConnectionString;
            set => this.iotHubConnectionString = value ?? ServicesConfig.USE_DEFAULT_IOTHUB;
        }

        public Simulation()
        {
            // When unspecified, a simulation is enabled
            this.Enabled = true;

            this.StartTime = DateTimeOffset.MinValue;
            this.EndTime = DateTimeOffset.MaxValue;

            // by default, use environment variable
            this.IotHubConnectionString = ServicesConfig.USE_DEFAULT_IOTHUB;
            this.DeviceModels = new List<DeviceModelRef>();
        }

        public class DeviceModelRef
        {
            public string Id { get; set; }
            public int Count { get; set; }
            public DeviceModelOverride Override { get; set; }
        }

        public class DeviceModelOverride
        {
            // Optional field, used to customize the scripts which update the device state
            public DeviceModelSimulationOverride Simulation { get; set; }

            // Optional field, the list can be empty
            // When non empty, the content is merged with (overwriting) the scripts in the device model definition
            // If this list is shorter than the original definition, elements in excess are removed
            // i.e. to keep all the original telemetry messages, there must be an entry for each of them
            public IList<DeviceModelTelemetryOverride> Telemetry { get; set; }

            public DeviceModelOverride()
            {
                this.Simulation = null;
                this.Telemetry = null;
            }
        }

        public class DeviceModelSimulationOverride
        {
            // Optional, used to customize the initial state of the device
            [JsonProperty(NullValueHandling = NullValueHandling.Ignore)]
            public Dictionary<string, object> InitialState { get; set; }

            // Optional, used to customize the device state update interval
            public TimeSpan? Interval { get; set; }

            // Optional field, the list can be empty
            // When non empty, the content is merged with (overwriting) the scripts in the device model definition
            // If this list is shorter than the original definition, elements in excess are removed
            // i.e. to keep all the original scripts, there must be an entry for each of them
            [JsonProperty(NullValueHandling = NullValueHandling.Ignore)]
            public IList<DeviceModelSimulationScriptOverride> Scripts { get; set; }

            public DeviceModelSimulationOverride()
            {
                this.InitialState = null;
                this.Interval = null;
                this.Scripts = null;
            }
        }

        public class DeviceModelSimulationScriptOverride
        {
            // Optional, used to change the script used
            public string Type { get; set; }

            // Optional, used to change the script used
            public string Path { get; set; }

            // Optional, used to provide input parameters to the script
            public object Params { get; set; }

            public DeviceModelSimulationScriptOverride()
            {
                this.Type = null;
                this.Path = null;
                this.Params = null;
            }
        }

        public class DeviceModelTelemetryOverride
        {
            // Optional field, used to customize the telemetry interval
            public TimeSpan? Interval { get; set; }

            // Optional field, when null use the template set in the device model definition
            [JsonProperty(NullValueHandling = NullValueHandling.Ignore)]
            public string MessageTemplate { get; set; }

            // Optional field, when null use the schema set in the device model definition
            [JsonProperty(NullValueHandling = NullValueHandling.Ignore)]
            public DeviceModelTelemetryMessageSchemaOverride MessageSchema { get; set; }

            public DeviceModelTelemetryOverride()
            {
                this.Interval = null;
                this.MessageTemplate = null;
                this.MessageSchema = null;
            }
        }

        public class DeviceModelTelemetryMessageSchemaOverride
        {
            // Optional, used to customize the name of the message schema
            public string Name { get; set; }

            // Optional, used to change the message format, e.g. from JSON to base64
            public DeviceModel.DeviceModelMessageSchemaFormat? Format { get; set; }

            // Optional, used to replace the list of fields in the schema (the content is not merged)
            public IDictionary<string, DeviceModel.DeviceModelMessageSchemaType> Fields { get; set; }

            public DeviceModelTelemetryMessageSchemaOverride()
            {
                this.Name = null;
                this.Format = null;
                this.Fields = null;
            }
        }

        public bool ShouldBeRunning()
        {
            var now = DateTimeOffset.UtcNow;

            return this.Enabled
                   && (!this.StartTime.HasValue || this.StartTime.Value.CompareTo(now) <= 0)
                   && (!this.EndTime.HasValue || this.EndTime.Value.CompareTo(now) > 0);
        }
    }
}<|MERGE_RESOLUTION|>--- conflicted
+++ resolved
@@ -16,23 +16,15 @@
         [JsonIgnore]
         public string ETag { get; set; }
 
-        [JsonIgnore]
         public string Id { get; set; }
-<<<<<<< HEAD
         public string Name { get; set; }
         public string Description { get; set; }
-=======
-
->>>>>>> c8849258
         public bool Enabled { get; set; }
         public IList<DeviceModelRef> DeviceModels { get; set; }
         public DateTimeOffset Created { get; set; }
         public DateTimeOffset Modified { get; set; }
-<<<<<<< HEAD
         public int TotalMessagesSent { get; set; }
         public double AverageMessagesSent { get; set; }
-=======
->>>>>>> c8849258
 
         public DateTimeOffset? StartTime
         {
