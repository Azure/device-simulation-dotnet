--- conflicted
+++ resolved
@@ -80,19 +80,17 @@
         [JsonProperty(Order = 100)]
         public DateTimeOffset? StoppedTime { get; set; }
 
-<<<<<<< HEAD
+        [JsonProperty(Order = 120)]
+        public DateTimeOffset Created { get; set; }
+
+        [JsonProperty(Order = 130)]
+        public DateTimeOffset Modified { get; set; }
+
         public IList<string> IotHubConnectionStrings
         {
             get => this.iotHubConnectionStrings;
             set => this.iotHubConnectionStrings = value ?? new List<string> { ServicesConfig.USE_DEFAULT_IOTHUB };
         }
-=======
-        [JsonProperty(Order = 120)]
-        public DateTimeOffset Created { get; set; }
-
-        [JsonProperty(Order = 130)]
-        public DateTimeOffset Modified { get; set; }
->>>>>>> df5d3023
 
         public Simulation()
         {
@@ -103,11 +101,7 @@
             this.EndTime = DateTimeOffset.MaxValue;
 
             // by default, use environment variable
-<<<<<<< HEAD
             this.IotHubConnectionStrings = new List<string> { ServicesConfig.USE_DEFAULT_IOTHUB };
-=======
-            this.IotHubConnectionStrings = new List<string>();
->>>>>>> df5d3023
             this.DeviceModels = new List<DeviceModelRef>();
             this.CustomDevices = new List<CustomDeviceRef>();
             this.Statistics = new StatisticsRef();
