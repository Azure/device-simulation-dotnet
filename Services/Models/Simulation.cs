--- conflicted
+++ resolved
@@ -146,14 +146,11 @@
             this.DeviceModels = new List<DeviceModelRef>();
             this.CustomDevices = new List<CustomDeviceRef>();
             this.Statistics = new StatisticsRef();
-<<<<<<< HEAD
             this.RateLimits = new SimulationRateLimits();
-=======
 
             // By default, do not delete IoT Hub devices when the
             // simulation ends
             this.DeleteDevicesWhenSimulationEnds = false;
->>>>>>> 070663df
         }
 
         public class DeviceModelRef
@@ -182,6 +179,7 @@
             public int TwinReadsPerSecond { get; set; }
             public int TwinWritesPerSecond { get; set; }
             public int DeviceMessagesPerSecond { get; set; }
+            public long DeviceMessagesPerDay { get; set; }
         }
 
         public class DeviceModelOverride
