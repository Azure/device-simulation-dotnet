--- conflicted
+++ resolved
@@ -174,12 +174,7 @@
                 var msg = "Failed to insert new device model into storage";
                 this.log.Error(msg,
                     () => new { deviceModel, generateId, e });
-<<<<<<< HEAD
-                this.diagnosticsLogger.LogServiceErrorAsync(msg,
-                    new { deviceModel, generateId, e.Message });
-=======
                 this.diagnosticsLogger.LogServiceError(msg, new { deviceModel, generateId, e.Message });
->>>>>>> a8971a68
                 throw new ExternalDependencyException(msg, e);
             }
 
