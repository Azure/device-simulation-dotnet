--- conflicted
+++ resolved
@@ -133,7 +133,7 @@
 
             var simulations = await this.GetListAsync();
             var activeSimulation = simulations.Where(a => a.ShouldBeRunning());
-            if (activeSimulation != null && activeSimulation.Count() > 0)
+            if (activeSimulation.Any())
             {
                 this.log.Warn("There is already a running simulation", () => { });
                 throw new ConflictingResourceException(
@@ -192,13 +192,8 @@
 
                 if (simulation.ETag == "*")
                 {
-<<<<<<< HEAD
                     simulation.ETag = existingSimulation.ETag;
                     this.log.Info("The client used ETag='*' choosing to overwrite the current simulation", () => { });
-=======
-                    simulation.ETag = simulations[0].ETag;
-                    this.log.Warn("The client used ETag='*' choosing to overwrite the current simulation", () => { });
->>>>>>> c8849258
                 }
 
                 if (simulation.ETag != existingSimulation.ETag)
@@ -209,11 +204,8 @@
 
                 simulation.Created = existingSimulation.Created;
                 simulation.Modified = DateTimeOffset.UtcNow;
-<<<<<<< HEAD
                 simulation.TotalMessagesSent = existingSimulation.TotalMessagesSent;
                 simulation.AverageMessagesSent = existingSimulation.AverageMessagesSent;
-=======
->>>>>>> c8849258
             }
             else
             {
@@ -267,7 +259,6 @@
 
             simulation.Enabled = patch.Enabled.Value;
             simulation.Modified = DateTimeOffset.UtcNow;
-<<<<<<< HEAD
 
             if (patch.Enabled == false)
             {
@@ -283,8 +274,6 @@
                 simulation.TotalMessagesSent = 0;
                 simulation.AverageMessagesSent = 0;
             }
-=======
->>>>>>> c8849258
 
             item = await this.storage.UpdateAsync(
                 STORAGE_COLLECTION,
