--- conflicted
+++ resolved
@@ -414,17 +414,13 @@
             if (simulation.DevicesCreationComplete) return true;
 
             simulation.DevicesCreationComplete = true;
-
-<<<<<<< HEAD
-            return await this.TryToUpdateSimulationAsync(simulation);
-=======
+            
             // Reset device deletion state
             simulation.DevicesDeletionComplete = false;
             simulation.DeviceDeletionJobId = null;
             simulation.DevicesDeletionStarted = false;
 
             return await this.TryToUpdateSimulation(simulation);
->>>>>>> 70c1028c
         }
 
         public async Task<bool> TryToSetDeviceDeletionCompleteAsync(string simulationId)
