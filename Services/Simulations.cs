// Copyright (c) Microsoft. All rights reserved.

using System;
using System.Collections.Generic;
using System.Linq;
using System.Threading.Tasks;
using Microsoft.Azure.IoTSolutions.DeviceSimulation.Services.Diagnostics;
using Microsoft.Azure.IoTSolutions.DeviceSimulation.Services.Exceptions;
using Microsoft.Azure.IoTSolutions.DeviceSimulation.Services.IotHub;
using Microsoft.Azure.IoTSolutions.DeviceSimulation.Services.Models;
using Microsoft.Azure.IoTSolutions.DeviceSimulation.Services.Runtime;
using Microsoft.Azure.IoTSolutions.DeviceSimulation.Services.Storage;
using Microsoft.Azure.IoTSolutions.DeviceSimulation.Services.StorageAdapter;
using Newtonsoft.Json;

namespace Microsoft.Azure.IoTSolutions.DeviceSimulation.Services
{
    public interface ISimulations
    {
        /// <summary>
        /// Get list of simulations.
        /// </summary>
        Task<IList<Models.Simulation>> GetListAsync();

        /// <summary>
        /// Get a simulation.
        /// </summary>
        Task<Models.Simulation> GetAsync(string id);

        /// <summary>
        /// Create a simulation.
        /// </summary>
        Task<Models.Simulation> InsertAsync(Models.Simulation simulation, string template = "");

        /// <summary>
        /// Create or Replace a simulation.
        /// </summary>
        Task<Models.Simulation> UpsertAsync(Models.Simulation simulation);

        /// <summary>
        /// Modify a simulation.
        /// </summary>
        Task<Models.Simulation> MergeAsync(SimulationPatch patch);

        /// <summary>
        /// Add a device to simulation
        /// </summary>
        Task AddDeviceAsync(string id);

        /// <summary>
        /// Delete a simulation and its devices.
        /// </summary>
        Task DeleteAsync(string id);

        /// <summary>
        /// Get the ID of the devices in a simulation.
        /// </summary>
        IEnumerable<string> GetDeviceIds(Models.Simulation simulation);

        // Get the ID of the devices in a simulation, grouped by device model ID.
        Dictionary<string, List<string>> GetDeviceIdsByModel(Models.Simulation simulation);
    }

    public class Simulations : ISimulations
    {
        private const string DEFAULT_SIMULATION_ID = "1";
        private const string DEFAULT_TEMPLATE_NAME = "default";
        private const string DEVICES_COLLECTION = "SimulatedDevices";
        private const int DEVICES_PER_MODEL_IN_DEFAULT_TEMPLATE = 1;

        private readonly IDeviceModels deviceModels;
        private readonly IStorageAdapterClient storageAdapterClient;
        private readonly IStorageRecords simulationsStorage;
        private readonly IIotHubConnectionStringManager connectionStringManager;
        private readonly IDevices devices;
        private readonly ILogger log;
        private readonly IDiagnosticsLogger diagnosticsLogger;

        public Simulations(
            IServicesConfig config,
            IDeviceModels deviceModels,
            IFactory factory,
            IStorageAdapterClient storageAdapterClient,
            IIotHubConnectionStringManager connectionStringManager,
            IDevices devices,
            ILogger logger,
            IDiagnosticsLogger diagnosticsLogger)
        {
            this.deviceModels = deviceModels;
            this.storageAdapterClient = storageAdapterClient;
            this.simulationsStorage = factory.Resolve<IStorageRecords>().Init(config.SimulationsStorage);
            this.connectionStringManager = connectionStringManager;
            this.devices = devices;
            this.log = logger;
            this.diagnosticsLogger = diagnosticsLogger;
        }

        /// <summary>
        /// Get list of simulations.
        /// </summary>
        public async Task<IList<Models.Simulation>> GetListAsync()
        {
            var items = await this.simulationsStorage.GetAllAsync();
            var result = new List<Models.Simulation>();
            foreach (var item in items)
            {
                var simulation = JsonConvert.DeserializeObject<Models.Simulation>(item.Data);
                simulation.ETag = item.ETag;
                simulation.Id = item.Id;
                result.Add(simulation);
            }

            // TODO: This will need changes to support pagination. Also order should be by simulation Id.
            return result.OrderByDescending(s => s.Created).ToList();
        }

        /// <summary>
        /// Get a simulation.
        /// </summary>
        public async Task<Models.Simulation> GetAsync(string id)
        {
            var item = await this.simulationsStorage.GetAsync(id);
            if (item == null) return null;

            var simulation = JsonConvert.DeserializeObject<Models.Simulation>(item.Data);
            simulation.ETag = item.ETag;
            simulation.Id = item.Id;
            return simulation;
        }

        /// <summary>
        /// Create a simulation.
        /// </summary>
        public async Task<Models.Simulation> InsertAsync(Models.Simulation simulation, string template = "")
        {
            var usingDefaultTemplate = !string.IsNullOrEmpty(template) && template.ToLowerInvariant() == DEFAULT_TEMPLATE_NAME;

            if (!string.IsNullOrEmpty(template) && template.ToLowerInvariant() != DEFAULT_TEMPLATE_NAME)
            {
                this.log.Warn("Unknown template name", () => new { template });
                throw new InvalidInputException("Unknown template name. Try 'default'.");
            }

            if (!usingDefaultTemplate && string.IsNullOrEmpty(simulation.Name))
            {
                this.log.Warn("Missing simulation name", () => new { });
                throw new InvalidInputException("Simulation name is required.");
            }

            // Note: forcing the ID because only one simulation can be created
            simulation.Id = usingDefaultTemplate ? DEFAULT_SIMULATION_ID : Guid.NewGuid().ToString();
            simulation.Created = DateTimeOffset.UtcNow;

            // Create default simulation
            if (usingDefaultTemplate)
            {
                simulation.Name = "Default Simulation";
                var types = await this.deviceModels.GetListAsync();
                simulation.DeviceModels = new List<Models.Simulation.DeviceModelRef>();
                foreach (var type in types)
                {
                    simulation.DeviceModels.Add(new Models.Simulation.DeviceModelRef
                    {
                        Id = type.Id,
                        Count = DEVICES_PER_MODEL_IN_DEFAULT_TEMPLATE
                    });
                }
            }

            var iotHubConnectionStrings = new List<string>(simulation.IotHubConnectionStrings);
            simulation.IotHubConnectionStrings.Clear();
            foreach (var iotHubConnectionString in iotHubConnectionStrings)
            {
                var connString = await this.connectionStringManager.RedactAndStoreAsync(iotHubConnectionString);
                simulation.IotHubConnectionStrings.Add(connString);
            }

<<<<<<< HEAD
            // This value cannot be set by the user, so we set it here
            simulation.PartitioningComplete = false;

            var result = await this.simulationsStorage.CreateAsync(
                new StorageRecord
                {
                    Id = simulation.Id,
                    Data = JsonConvert.SerializeObject(simulation)
                }
            );

            simulation.ETag = result.ETag;
            simulation.Id = result.Id;
=======
            // This value cannot be set by the user, we set it here and make sure it's "false"
            simulation.PartitioningComplete = false;
>>>>>>> df5d3023

            return await this.SaveAsync(simulation, "*");
        }

        /// <summary>
        /// Create or Replace a simulation.
        /// The logic works under the assumption that there is only one simulation with id "1".
        /// </summary>
        public async Task<Models.Simulation> UpsertAsync(Models.Simulation simulation)
        {
            if (string.IsNullOrEmpty(simulation.Id))
            {
                throw new InvalidInputException("Simulation ID is not specified.");
            }

            var existingSimulation = await this.GetAsync(simulation.Id);
            if (existingSimulation != null)
            {
                this.log.Info("Modifying simulation");

                if (simulation.ETag == "*")
                {
                    simulation.ETag = existingSimulation.ETag;
                    this.log.Warn("The client used ETag='*' choosing to overwrite the current simulation");
                }

                if (simulation.ETag != existingSimulation.ETag)
                {
                    this.log.Error("Invalid simulation ETag",
                        () => new { simulation.Id, ETagInStorage = existingSimulation.ETag, ETagInRequest = simulation.ETag });
                    this.diagnosticsLogger.LogServiceError($"Invalid simulation ETag", new { simulation.Id, simulation.Name });
                    throw new ResourceOutOfDateException($"Invalid ETag. The simulation ETag is '{existingSimulation.ETag}'");
                }

                simulation.Created = existingSimulation.Created;

                // This value cannot be set by the user, making sure we persist the existing state
                simulation.PartitioningComplete = existingSimulation.PartitioningComplete;
            }
            else
            {
                this.log.Info("Creating new simulation");

                simulation.Created = DateTimeOffset.UtcNow;

                // This value cannot be set by the user, we set it here and make sure it's "false"
                simulation.PartitioningComplete = false;
            }

            for (var index = 0; index < simulation.IotHubConnectionStrings.Count; index++)
            {
                var connString = await this.connectionStringManager.RedactAndStoreAsync(simulation.IotHubConnectionStrings[index]);
                simulation.IotHubConnectionStrings[index] = connString;
            }

<<<<<<< HEAD
            var result = await this.simulationsStorage.UpsertAsync(
                new StorageRecord
                {
                    Id = simulation.Id,
                    Data = JsonConvert.SerializeObject(simulation)
                }
            );

            // Return the new ETag provided from storage
            simulation.ETag = result.ETag;
            simulation.Id = result.Id;

            return simulation;
=======
            return await this.SaveAsync(simulation, simulation.ETag);
>>>>>>> df5d3023
        }

        /// <summary>
        /// Modify a simulation.
        /// </summary>
        public async Task<Models.Simulation> MergeAsync(SimulationPatch patch)
        {
            if (string.IsNullOrEmpty(patch.Id))
            {
                this.log.Warn("Invalid simulation ID.", () => new { patch.Id });
                throw new InvalidInputException("Invalid simulation ID.");
            }

            var item = await this.simulationsStorage.GetAsync(patch.Id);
            var simulation = JsonConvert.DeserializeObject<Models.Simulation>(item.Data);
            simulation.ETag = item.ETag;
            simulation.Id = item.Id;

            // Even when there's nothing to do, verify the ETag mismatch
            if (patch.ETag != simulation.ETag)
            {
                this.log.Warn("ETag mismatch",
                    () => new { Current = simulation.ETag, Provided = patch.ETag });
                throw new ConflictingResourceException(
                    $"The ETag provided doesn't match the current resource ETag ({simulation.ETag}).");
            }

            if (!patch.Enabled.HasValue || patch.Enabled.Value == simulation.Enabled)
            {
                // Nothing to do
                return simulation;
            }

            simulation.Enabled = patch.Enabled.Value;

            if (patch.Enabled == false)
            {
                simulation.StoppedTime = simulation.Modified;
                simulation.Statistics = new Models.Simulation.StatisticsRef
                {
                    AverageMessagesPerSecond = patch.Statistics.AverageMessagesPerSecond,
                    TotalMessagesSent = patch.Statistics.TotalMessagesSent
                };

<<<<<<< HEAD
            item = await this.simulationsStorage.UpsertAsync(
                new StorageRecord
                {
                    Id = simulation.Id,
                    Data = JsonConvert.SerializeObject(simulation)
                },
                patch.ETag
            );

            simulation.ETag = item.ETag;
=======
                // When a simulation is disabled, its partitions are deleted - this triggers the deletion
                if (!simulation.Enabled)
                {
                    simulation.PartitioningComplete = false;
                }
            }
>>>>>>> df5d3023

            return await this.SaveAsync(simulation, patch.ETag);
        }

        /// <summary>
        /// Delete a simulation and its devices.
        /// </summary>
        public async Task DeleteAsync(string id)
        {
            // Delete devices first
            var deviceIds = this.GetDeviceIds(await this.GetAsync(id));
            await this.devices.DeleteListAsync(deviceIds);

            // Then delete the simulation from storage
            await this.simulationsStorage.DeleteAsync(id);
        }

        public async Task AddDeviceAsync(string id)
        {
            await this.storageAdapterClient.CreateAsync(DEVICES_COLLECTION, id, id);
        }

        /// <summary>
        /// Get the ID of the devices in a simulation.
        /// </summary>
        public IEnumerable<string> GetDeviceIds(Models.Simulation simulation)
        {
            var deviceIds = new List<string>();

            // Calculate the device IDs used in the simulation
            var models = (from model in simulation.DeviceModels where model.Count > 0 select model).ToList();
            foreach (var model in models)
            {
                for (var i = 0; i < model.Count; i++)
                {
                    deviceIds.Add(this.devices.GenerateId(model.Id, i));
                }
            }

            return deviceIds;
        }

        public Dictionary<string, List<string>> GetDeviceIdsByModel(Models.Simulation simulation)
        {
            var result = new Dictionary<string, List<string>>();
            var deviceCount = 0;

            // Load the simulation models with at least 1 device to simulate (ignoring the custom device ID for now)
            List<Models.Simulation.DeviceModelRef> models = (from model in simulation.DeviceModels where model.Count > 0 select model).ToList();

            // Generate ID, e.g. "1.chiller-01.1", "1.chiller-01.2", etc
            foreach (var model in models)
            {
                var deviceIds = new List<string>();
                for (var i = 1; i <= model.Count; i++)
                {
                    deviceIds.Add(this.GenerateId(simulation.Id, model.Id, i));
                    deviceCount++;
                }

                result.Add(model.Id, deviceIds);
            }

            // Add custom device IDs
            foreach (var device in simulation.CustomDevices)
            {
                if (!result.ContainsKey(device.DeviceModel.Id))
                {
                    result.Add(device.DeviceModel.Id, new List<string>());
                }

                result[device.DeviceModel.Id].Add(device.DeviceId);
                deviceCount++;
            }

            this.log.Debug("Device IDs loaded", () => new { Simulation = simulation.Id, deviceCount });

            return result;
        }

        private async Task<Models.Simulation> SaveAsync(Models.Simulation simulation, string eTag)
        {
            simulation.Modified = DateTimeOffset.UtcNow;

            // When a simulation is disabled, its partitions are deleted - this triggers the deletion
            if (!simulation.Enabled)
            {
                simulation.PartitioningComplete = false;
            }

            var result = await this.storage.UpdateAsync(
                STORAGE_COLLECTION,
                simulation.Id,
                JsonConvert.SerializeObject(simulation),
                eTag);

            this.log.Info("Simulation written to storage",
                () => new
                {
                    simulation.Id, simulation.Enabled,
                    simulation.PartitioningComplete
                });

            simulation.Id = result.Key;

            // Use the new ETag provided by the storage
            simulation.ETag = result.ETag;

            return simulation;
        }

        // Generate a device Id
        private string GenerateId(string simulationId, string deviceModelId, int position)
        {
            return simulationId + "." + deviceModelId + "." + position;
        }
    }
}<|MERGE_RESOLUTION|>--- conflicted
+++ resolved
@@ -175,8 +175,7 @@
                 simulation.IotHubConnectionStrings.Add(connString);
             }
 
-<<<<<<< HEAD
-            // This value cannot be set by the user, so we set it here
+            // This value cannot be set by the user, we set it here and make sure it's "false"
             simulation.PartitioningComplete = false;
 
             var result = await this.simulationsStorage.CreateAsync(
@@ -189,12 +188,8 @@
 
             simulation.ETag = result.ETag;
             simulation.Id = result.Id;
-=======
-            // This value cannot be set by the user, we set it here and make sure it's "false"
-            simulation.PartitioningComplete = false;
->>>>>>> df5d3023
-
-            return await this.SaveAsync(simulation, "*");
+
+            return simulation;
         }
 
         /// <summary>
@@ -248,7 +243,6 @@
                 simulation.IotHubConnectionStrings[index] = connString;
             }
 
-<<<<<<< HEAD
             var result = await this.simulationsStorage.UpsertAsync(
                 new StorageRecord
                 {
@@ -262,9 +256,6 @@
             simulation.Id = result.Id;
 
             return simulation;
-=======
-            return await this.SaveAsync(simulation, simulation.ETag);
->>>>>>> df5d3023
         }
 
         /// <summary>
@@ -309,7 +300,13 @@
                     TotalMessagesSent = patch.Statistics.TotalMessagesSent
                 };
 
-<<<<<<< HEAD
+                // When a simulation is disabled, its partitions are deleted - this triggers the deletion
+                if (!simulation.Enabled)
+                {
+                    simulation.PartitioningComplete = false;
+                }
+            }
+
             item = await this.simulationsStorage.UpsertAsync(
                 new StorageRecord
                 {
@@ -320,16 +317,8 @@
             );
 
             simulation.ETag = item.ETag;
-=======
-                // When a simulation is disabled, its partitions are deleted - this triggers the deletion
-                if (!simulation.Enabled)
-                {
-                    simulation.PartitioningComplete = false;
-                }
-            }
->>>>>>> df5d3023
-
-            return await this.SaveAsync(simulation, patch.ETag);
+
+            return simulation;
         }
 
         /// <summary>
