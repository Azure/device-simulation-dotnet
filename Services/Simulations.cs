// Copyright (c) Microsoft. All rights reserved.

using System;
using System.Collections.Generic;
using System.Linq;
using System.Threading.Tasks;
using Microsoft.Azure.IoTSolutions.DeviceSimulation.Services.Diagnostics;
using Microsoft.Azure.IoTSolutions.DeviceSimulation.Services.Exceptions;
using Microsoft.Azure.IoTSolutions.DeviceSimulation.Services.IotHub;
using Microsoft.Azure.IoTSolutions.DeviceSimulation.Services.Models;
using Microsoft.Azure.IoTSolutions.DeviceSimulation.Services.Runtime;
using Microsoft.Azure.IoTSolutions.DeviceSimulation.Services.Storage;
using Microsoft.Azure.IoTSolutions.DeviceSimulation.Services.StorageAdapter;
using Newtonsoft.Json;

namespace Microsoft.Azure.IoTSolutions.DeviceSimulation.Services
{
    public interface ISimulations
    {
        // Get list of simulations.
        Task<IList<Models.Simulation>> GetListAsync();

        // Get a simulation.
        Task<Models.Simulation> GetAsync(string id);

        // Create a simulation.
        Task<Models.Simulation> InsertAsync(Models.Simulation simulation, string template = "");

        // Create or Replace a simulation.
        Task<Models.Simulation> UpsertAsync(Models.Simulation simulation);

        // Modify a simulation.
        Task<Models.Simulation> MergeAsync(SimulationPatch patch);

        // Add a device to simulation
        Task AddDeviceAsync(string id);

        // Delete a simulation and its devices.
        Task DeleteAsync(string id);

        // Try to start a job to create all the devices
        Task<bool> TryToStartDevicesCreationAsync(string simulationId, IDevices devices);

        // Change the simulation, setting the device creation complete
        Task<bool> TryToSetDeviceCreationCompleteAsync(string simulationId);

        // Get the ID of the devices in a simulation.
        IEnumerable<string> GetDeviceIds(Models.Simulation simulation);

        // Get the ID of the devices in a simulation, grouped by device model ID.
        Dictionary<string, List<string>> GetDeviceIdsByModel(Models.Simulation simulation);
    }

    public class Simulations : ISimulations
    {
        private const string DEFAULT_SIMULATION_ID = "1";
        private const string DEFAULT_TEMPLATE_NAME = "default";
        private const string DEVICES_COLLECTION = "SimulatedDevices";
        private const int DEVICES_PER_MODEL_IN_DEFAULT_TEMPLATE = 1;

        private readonly IDeviceModels deviceModels;
        private readonly IStorageAdapterClient storageAdapterClient;
        private readonly IStorageRecords simulationsStorage;
        private readonly IIotHubConnectionStringManager connectionStringManager;
        private readonly IDevices devices;
        private readonly ILogger log;
        private readonly IDiagnosticsLogger diagnosticsLogger;

        public Simulations(
            IServicesConfig config,
            IDeviceModels deviceModels,
            IFactory factory,
            IStorageAdapterClient storageAdapterClient,
            IIotHubConnectionStringManager connectionStringManager,
            IDevices devices,
            ILogger logger,
            IDiagnosticsLogger diagnosticsLogger)
        {
            this.deviceModels = deviceModels;
            this.storageAdapterClient = storageAdapterClient;
            this.simulationsStorage = factory.Resolve<IStorageRecords>().Init(config.SimulationsStorage);
            this.connectionStringManager = connectionStringManager;
            this.devices = devices;
            this.log = logger;
            this.diagnosticsLogger = diagnosticsLogger;
        }

        /// <summary>
        /// Get list of simulations.
        /// </summary>
        public async Task<IList<Models.Simulation>> GetListAsync()
        {
            var items = await this.simulationsStorage.GetAllAsync();
            var result = new List<Models.Simulation>();
            foreach (var item in items)
            {
                var simulation = JsonConvert.DeserializeObject<Models.Simulation>(item.Data);
                simulation.ETag = item.ETag;
                simulation.Id = item.Id;
                result.Add(simulation);
            }

            // TODO: This will need changes to support pagination. Also order should be by simulation Id.
            return result.OrderByDescending(s => s.Created).ToList();
        }

        /// <summary>
        /// Get a simulation.
        /// </summary>
        public async Task<Models.Simulation> GetAsync(string id)
        {
            var item = await this.simulationsStorage.GetAsync(id);
            if (item == null) return null;

            var simulation = JsonConvert.DeserializeObject<Models.Simulation>(item.Data);
            simulation.ETag = item.ETag;
            simulation.Id = item.Id;
            return simulation;
        }

        /// <summary>
        /// Create a simulation.
        /// </summary>
        public async Task<Models.Simulation> InsertAsync(Models.Simulation simulation, string template = "")
        {
            var usingDefaultTemplate = !string.IsNullOrEmpty(template) && template.ToLowerInvariant() == DEFAULT_TEMPLATE_NAME;

            if (!string.IsNullOrEmpty(template) && template.ToLowerInvariant() != DEFAULT_TEMPLATE_NAME)
            {
                this.log.Warn("Unknown template name", () => new { template });
                throw new InvalidInputException("Unknown template name. Try 'default'.");
            }

            if (!usingDefaultTemplate && string.IsNullOrEmpty(simulation.Name))
            {
                this.log.Warn("Missing simulation name", () => new { });
                throw new InvalidInputException("Simulation name is required.");
            }

            // Note: forcing the ID because only one simulation can be created
            simulation.Id = usingDefaultTemplate ? DEFAULT_SIMULATION_ID : Guid.NewGuid().ToString();
            simulation.Created = DateTimeOffset.UtcNow;

            // Create default simulation
            if (usingDefaultTemplate)
            {
                simulation.Name = "Default Simulation";
                var types = await this.deviceModels.GetListAsync();
                simulation.DeviceModels = new List<Models.Simulation.DeviceModelRef>();
                foreach (var type in types)
                {
                    simulation.DeviceModels.Add(new Models.Simulation.DeviceModelRef
                    {
                        Id = type.Id,
                        Count = DEVICES_PER_MODEL_IN_DEFAULT_TEMPLATE
                    });
                }
            }

            for (var index = 0; index < simulation.IotHubConnectionStrings.Count; index++)
            {
<<<<<<< HEAD
                var connString = await this.connectionStringManager.RedactAndSaveAsync(iotHubConnectionString);
                simulation.IotHubConnectionStrings.Add(connString);
=======
                var connString = await this.connectionStringManager.RedactAndStoreAsync(simulation.IotHubConnectionStrings[index]);

                if (!simulation.IotHubConnectionStrings.Contains(connString))
                {
                    simulation.IotHubConnectionStrings[index] = connString;
                }
>>>>>>> c13614e9
            }

            // This value cannot be set by the user, we set it here and make sure it's "false"
            simulation.PartitioningComplete = false;

            return await this.SaveAsync(simulation, "*");
        }

        /// <summary>
        /// Create or Replace a simulation.
        /// The logic works under the assumption that there is only one simulation with id "1".
        /// </summary>
        public async Task<Models.Simulation> UpsertAsync(Models.Simulation simulation)
        {
            if (string.IsNullOrEmpty(simulation.Id))
            {
                throw new InvalidInputException("Simulation ID is not specified.");
            }

            Models.Simulation existingSimulation = null;

            try
            {
                existingSimulation = await this.GetAsync(simulation.Id);
            }
            catch (ResourceNotFoundException)
            {
                // Do nothing - this mean simulation does not exist in storage
                // Therefore allow to create a new simulation
                this.log.Info("Simulation not found in storage, hence proceeding to create new simulation");
            }

            if (existingSimulation != null)
            {
                this.log.Info("Modifying simulation");

                if (simulation.ETag == "*")
                {
                    simulation.ETag = existingSimulation.ETag;
                    this.log.Warn("The client used ETag='*' choosing to overwrite the current simulation");
                }

                if (simulation.ETag != existingSimulation.ETag)
                {
                    this.log.Error("Invalid simulation ETag",
                        () => new { simulation.Id, ETagInStorage = existingSimulation.ETag, ETagInRequest = simulation.ETag });
                    this.diagnosticsLogger.LogServiceError($"Invalid simulation ETag", new { simulation.Id, simulation.Name });
                    throw new ResourceOutOfDateException($"Invalid ETag. The simulation ETag is '{existingSimulation.ETag}'");
                }

                simulation.Created = existingSimulation.Created;
            }
            else
            {
                this.log.Info("Creating new simulation");

                simulation.Created = DateTimeOffset.UtcNow;

                // This value cannot be set by the user, we set it here and make sure it's "false"
                simulation.PartitioningComplete = false;
            }

            for (var index = 0; index < simulation.IotHubConnectionStrings.Count; index++)
            {
<<<<<<< HEAD
                var connString = await this.connectionStringManager.RedactAndSaveAsync(simulation.IotHubConnectionStrings[index]);
                simulation.IotHubConnectionStrings[index] = connString;
=======
                var connString = await this.connectionStringManager.RedactAndStoreAsync(simulation.IotHubConnectionStrings[index]);

                if (!simulation.IotHubConnectionStrings.Contains(connString))
                {
                    simulation.IotHubConnectionStrings[index] = connString;
                }
>>>>>>> c13614e9
            }

            return await this.SaveAsync(simulation, simulation.ETag);
        }

        /// <summary>
        /// Modify a simulation.
        /// </summary>
        public async Task<Models.Simulation> MergeAsync(SimulationPatch patch)
        {
            if (string.IsNullOrEmpty(patch.Id))
            {
                this.log.Warn("Invalid simulation ID.", () => new { patch.Id });
                throw new InvalidInputException("Invalid simulation ID.");
            }

            var item = await this.simulationsStorage.GetAsync(patch.Id);
            var simulation = JsonConvert.DeserializeObject<Models.Simulation>(item.Data);
            simulation.ETag = item.ETag;
            simulation.Id = item.Id;

            // Even when there's nothing to do, verify the ETag mismatch
            if (patch.ETag != simulation.ETag)
            {
                this.log.Warn("ETag mismatch",
                    () => new { Current = simulation.ETag, Provided = patch.ETag });
                throw new ConflictingResourceException(
                    $"The ETag provided doesn't match the current resource ETag ({simulation.ETag}).");
            }

            if (!patch.Enabled.HasValue || patch.Enabled.Value == simulation.Enabled)
            {
                // Nothing to do
                return simulation;
            }

            simulation.Enabled = patch.Enabled.Value;

            if (patch.Enabled == false)
            {
                simulation.StoppedTime = simulation.Modified;
                simulation.Statistics = new Models.Simulation.StatisticsRef
                {
                    AverageMessagesPerSecond = patch.Statistics.AverageMessagesPerSecond,
                    TotalMessagesSent = patch.Statistics.TotalMessagesSent
                };

                // When a simulation is disabled, its partitions are deleted - this triggers the deletion
                if (!simulation.Enabled)
                {
                    simulation.PartitioningComplete = false;
                }
            }

            item = await this.simulationsStorage.UpsertAsync(
                new StorageRecord
                {
                    Id = simulation.Id,
                    Data = JsonConvert.SerializeObject(simulation)
                },
                patch.ETag
            );

            simulation.ETag = item.ETag;

            return simulation;
        }

        /// <summary>
        /// Delete a simulation and its devices.
        /// </summary>
        public async Task DeleteAsync(string id)
        {
            // Delete devices first
            var deviceIds = this.GetDeviceIds(await this.GetAsync(id));
            await this.devices.DeleteListAsync(deviceIds);

            // Then delete the simulation from storage
            await this.simulationsStorage.DeleteAsync(id);
        }

        public async Task<bool> TryToStartDevicesCreationAsync(string simulationId, IDevices devices)
        {
            // Fetch latest record
            var simulation = await this.GetAsync(simulationId);

            // Edit the record only if required
            if (!simulation.DevicesCreationStarted)
            {
                try
                {
                    Dictionary<string, List<string>> deviceList = this.GetDeviceIdsByModel(simulation);
                    var deviceIds = deviceList.SelectMany(x => x.Value);
                    this.log.Info("Creating devices...", () => new { simulationId });

                    simulation.DeviceCreationJobId = await devices.CreateListUsingJobsAsync(deviceIds);
                    simulation.DevicesCreationStarted = true;

                    this.log.Info("Device import job created", () => new { simulationId, simulation.DeviceCreationJobId });

                    await this.SaveAsync(simulation, simulation.ETag);
                }
                catch (Exception e)
                {
                    this.log.Error("Failed to create device import job", e);
                    return false;
                }
            }

            return true;
        }

        public async Task<bool> TryToSetDeviceCreationCompleteAsync(string simulationId)
        {
            var simulation = await this.GetAsync(simulationId);

            // Edit the record only if required
            if (simulation.DevicesCreationComplete) return true;

            try
            {
                simulation.DevicesCreationComplete = true;
                await this.SaveAsync(simulation, simulation.ETag);
            }
            catch (ConflictingResourceException e)
            {
                this.log.Warn("Update failed, another client modified the simulation record", e);
                return false;
            }

            return true;
        }

        public async Task AddDeviceAsync(string id)
        {
            await this.storageAdapterClient.CreateAsync(DEVICES_COLLECTION, id, id);
        }

        /// <summary>
        /// Get the ID of the devices in a simulation.
        /// </summary>
        public IEnumerable<string> GetDeviceIds(Models.Simulation simulation)
        {
            var deviceIds = new List<string>();

            // Calculate the device IDs used in the simulation
            var models = (from model in simulation.DeviceModels where model.Count > 0 select model).ToList();
            foreach (var model in models)
            {
                for (var i = 0; i < model.Count; i++)
                {
                    deviceIds.Add(this.devices.GenerateId(model.Id, i));
                }
            }

            return deviceIds;
        }

        public Dictionary<string, List<string>> GetDeviceIdsByModel(Models.Simulation simulation)
        {
            var result = new Dictionary<string, List<string>>();
            var deviceCount = 0;

            // Load the simulation models with at least 1 device to simulate (ignoring the custom device ID for now)
            List<Models.Simulation.DeviceModelRef> models = (from model in simulation.DeviceModels where model.Count > 0 select model).ToList();

            // Generate ID, e.g. "1.chiller-01.1", "1.chiller-01.2", etc
            foreach (var model in models)
            {
                var deviceIds = new List<string>();
                for (var i = 1; i <= model.Count; i++)
                {
                    deviceIds.Add(this.GenerateId(simulation.Id, model.Id, i));
                    deviceCount++;
                }

                result.Add(model.Id, deviceIds);
            }

            // Add custom device IDs
            foreach (var device in simulation.CustomDevices)
            {
                if (!result.ContainsKey(device.DeviceModel.Id))
                {
                    result.Add(device.DeviceModel.Id, new List<string>());
                }

                result[device.DeviceModel.Id].Add(device.DeviceId);
                deviceCount++;
            }

            this.log.Debug("Device IDs loaded", () => new { Simulation = simulation.Id, deviceCount });

            return result;
        }

        private async Task<Models.Simulation> SaveAsync(Models.Simulation simulation, string eTag)
        {
            simulation.Modified = DateTimeOffset.UtcNow;

            // When a simulation is disabled, its partitions are deleted - this triggers the deletion
            if (!simulation.Enabled)
            {
                simulation.PartitioningComplete = false;
            }

            var result = await this.simulationsStorage.UpsertAsync(
                new StorageRecord
                {
                    Id = simulation.Id,
                    Data = JsonConvert.SerializeObject(simulation)
                },
                eTag
            );

            // Use the new ETag provided by the storage
            simulation.ETag = result.ETag;
            simulation.Id = result.Id;

            this.log.Info("Simulation written to storage",
                () => new
                {
                    simulation.Id,
                    simulation.Enabled,
                    simulation.PartitioningComplete
                });

            return simulation;
        }

        // Generate a device Id
        private string GenerateId(string simulationId, string deviceModelId, int position)
        {
            return simulationId + "." + deviceModelId + "." + position;
        }
    }
}<|MERGE_RESOLUTION|>--- conflicted
+++ resolved
@@ -159,17 +159,12 @@
 
             for (var index = 0; index < simulation.IotHubConnectionStrings.Count; index++)
             {
-<<<<<<< HEAD
-                var connString = await this.connectionStringManager.RedactAndSaveAsync(iotHubConnectionString);
-                simulation.IotHubConnectionStrings.Add(connString);
-=======
-                var connString = await this.connectionStringManager.RedactAndStoreAsync(simulation.IotHubConnectionStrings[index]);
+                var connString = await this.connectionStringManager.RedactAndSaveAsync(simulation.IotHubConnectionStrings[index]);
 
                 if (!simulation.IotHubConnectionStrings.Contains(connString))
                 {
                     simulation.IotHubConnectionStrings[index] = connString;
                 }
->>>>>>> c13614e9
             }
 
             // This value cannot be set by the user, we set it here and make sure it's "false"
@@ -234,17 +229,12 @@
 
             for (var index = 0; index < simulation.IotHubConnectionStrings.Count; index++)
             {
-<<<<<<< HEAD
                 var connString = await this.connectionStringManager.RedactAndSaveAsync(simulation.IotHubConnectionStrings[index]);
-                simulation.IotHubConnectionStrings[index] = connString;
-=======
-                var connString = await this.connectionStringManager.RedactAndStoreAsync(simulation.IotHubConnectionStrings[index]);
 
                 if (!simulation.IotHubConnectionStrings.Contains(connString))
                 {
                     simulation.IotHubConnectionStrings[index] = connString;
                 }
->>>>>>> c13614e9
             }
 
             return await this.SaveAsync(simulation, simulation.ETag);
