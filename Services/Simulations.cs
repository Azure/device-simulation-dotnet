// Copyright (c) Microsoft. All rights reserved.

using System;
using System.Collections.Generic;
using System.Linq;
using System.Threading.Tasks;
using Microsoft.Azure.IoTSolutions.DeviceSimulation.Services.Diagnostics;
using Microsoft.Azure.IoTSolutions.DeviceSimulation.Services.Exceptions;
using Microsoft.Azure.IoTSolutions.DeviceSimulation.Services.IotHub;
using Microsoft.Azure.IoTSolutions.DeviceSimulation.Services.Models;
using Microsoft.Azure.IoTSolutions.DeviceSimulation.Services.Runtime;
using Microsoft.Azure.IoTSolutions.DeviceSimulation.Services.Storage;
using Microsoft.Azure.IoTSolutions.DeviceSimulation.Services.StorageAdapter;
using Newtonsoft.Json;

namespace Microsoft.Azure.IoTSolutions.DeviceSimulation.Services
{
    public interface ISimulations
    {
        /// <summary>
        /// Get list of simulations.
        /// </summary>
        Task<IList<Models.Simulation>> GetListAsync();

        /// <summary>
        /// Get a simulation.
        /// </summary>
        Task<Models.Simulation> GetAsync(string id);

        /// <summary>
        /// Create a simulation.
        /// </summary>
        Task<Models.Simulation> InsertAsync(Models.Simulation simulation, string template = "");

        /// <summary>
        /// Create or Replace a simulation.
        /// </summary>
        Task<Models.Simulation> UpsertAsync(Models.Simulation simulation);

        /// <summary>
        /// Modify a simulation.
        /// </summary>
        Task<Models.Simulation> MergeAsync(SimulationPatch patch);

        /// <summary>
        /// Add a device to simulation
        /// </summary>
        Task AddDeviceAsync(string id);

        /// <summary>
        /// Delete a simulation and its devices.
        /// </summary>
        Task DeleteAsync(string id);

        /// <summary>
        /// Get the ID of the devices in a simulation.
        /// </summary>
        IEnumerable<string> GetDeviceIds(Models.Simulation simulation);

        // Get the ID of the devices in a simulation, grouped by device model ID.
        Dictionary<string, List<string>> GetDeviceIdsByModel(Models.Simulation simulation);
    }

    public class Simulations : ISimulations
    {
        private const string DEFAULT_SIMULATION_ID = "1";
        private const string DEFAULT_TEMPLATE_NAME = "default";
        private const string DEVICES_COLLECTION = "SimulatedDevices";
        private const int DEVICES_PER_MODEL_IN_DEFAULT_TEMPLATE = 1;

        private readonly IDeviceModels deviceModels;
        private readonly IStorageAdapterClient storageAdapterClient;
        private readonly IStorageRecords simulationsStorage;
        private readonly IIotHubConnectionStringManager connectionStringManager;
        private readonly IDevices devices;
        private readonly ILogger log;
        private readonly IDiagnosticsLogger diagnosticsLogger;

        public Simulations(
            IServicesConfig config,
            IDeviceModels deviceModels,
            IFactory factory,
            IStorageAdapterClient storageAdapterClient,
            IIotHubConnectionStringManager connectionStringManager,
            IDevices devices,
            ILogger logger,
            IDiagnosticsLogger diagnosticsLogger)
        {
            this.deviceModels = deviceModels;
            this.storageAdapterClient = storageAdapterClient;
            this.simulationsStorage = factory.Resolve<IStorageRecords>().Init(config.SimulationsStorage);
            this.connectionStringManager = connectionStringManager;
            this.devices = devices;
            this.log = logger;
            this.diagnosticsLogger = diagnosticsLogger;
        }

        /// <summary>
        /// Get list of simulations.
        /// </summary>
        public async Task<IList<Models.Simulation>> GetListAsync()
        {
            var items = await this.simulationsStorage.GetAllAsync();
            var result = new List<Models.Simulation>();
            foreach (var item in items)
            {
                var simulation = JsonConvert.DeserializeObject<Models.Simulation>(item.Data);
                simulation.ETag = item.ETag;
                simulation.Id = item.Id;
                result.Add(simulation);
            }

            // TODO: This will need changes to support pagination. Also order should be by simulation Id.
            return result.OrderByDescending(s => s.Created).ToList();
        }

        /// <summary>
        /// Get a simulation.
        /// </summary>
        public async Task<Models.Simulation> GetAsync(string id)
        {
            var item = await this.simulationsStorage.GetAsync(id);
            if (item == null) return null;

            var simulation = JsonConvert.DeserializeObject<Models.Simulation>(item.Data);
            simulation.ETag = item.ETag;
            simulation.Id = item.Id;
            return simulation;
        }

        /// <summary>
        /// Create a simulation.
        /// </summary>
        public async Task<Models.Simulation> InsertAsync(Models.Simulation simulation, string template = "")
        {
            var usingDefaultTemplate = !string.IsNullOrEmpty(template) && template.ToLowerInvariant() == DEFAULT_TEMPLATE_NAME;

            if (!string.IsNullOrEmpty(template) && template.ToLowerInvariant() != DEFAULT_TEMPLATE_NAME)
            {
                this.log.Warn("Unknown template name", () => new { template });
                throw new InvalidInputException("Unknown template name. Try 'default'.");
            }

            if (!usingDefaultTemplate && string.IsNullOrEmpty(simulation.Name))
            {
                this.log.Warn("Missing simulation name", () => new { });
                throw new InvalidInputException("Simulation name is required.");
            }

            // Note: forcing the ID because only one simulation can be created
            simulation.Id = usingDefaultTemplate ? DEFAULT_SIMULATION_ID : Guid.NewGuid().ToString();
            simulation.Created = DateTimeOffset.UtcNow;

            // Create default simulation
            if (usingDefaultTemplate)
            {
                simulation.Name = "Default Simulation";
                var types = await this.deviceModels.GetListAsync();
                simulation.DeviceModels = new List<Models.Simulation.DeviceModelRef>();
                foreach (var type in types)
                {
                    simulation.DeviceModels.Add(new Models.Simulation.DeviceModelRef
                    {
                        Id = type.Id,
                        Count = DEVICES_PER_MODEL_IN_DEFAULT_TEMPLATE
                    });
                }
            }

            var iotHubConnectionStrings = new List<string>(simulation.IotHubConnectionStrings);
            simulation.IotHubConnectionStrings.Clear();
            foreach (var iotHubConnectionString in iotHubConnectionStrings)
            {
                var connString = await this.connectionStringManager.RedactAndStoreAsync(iotHubConnectionString);
                simulation.IotHubConnectionStrings.Add(connString);
            }

<<<<<<< HEAD
            // This value cannot be set by the user, so we set it here
            // TODO: Can this be removed as this value is set in the Simulation constructor?
            simulation.PartitioningComplete = false;

            var result = await this.simulationsStorage.CreateAsync(
                new StorageRecord
                {
                    Id = simulation.Id,
                    Data = JsonConvert.SerializeObject(simulation)
                }
            );

            simulation.ETag = result.ETag;
            simulation.Id = result.Id;

            return simulation;
=======
            // This value cannot be set by the user, we set it here and make sure it's "false"
            simulation.PartitioningComplete = false;

            return await this.SaveAsync(simulation, "*");
>>>>>>> 4e5144a1
        }

        /// <summary>
        /// Create or Replace a simulation.
        /// The logic works under the assumption that there is only one simulation with id "1".
        /// </summary>
        public async Task<Models.Simulation> UpsertAsync(Models.Simulation simulation)
        {
            if (string.IsNullOrEmpty(simulation.Id))
            {
                throw new InvalidInputException("Simulation ID is not specified.");
            }

            var existingSimulation = await this.GetAsync(simulation.Id);
            if (existingSimulation != null)
            {
                this.log.Info("Modifying simulation");

                if (simulation.ETag == "*")
                {
                    simulation.ETag = existingSimulation.ETag;
                    this.log.Warn("The client used ETag='*' choosing to overwrite the current simulation");
                }

                if (simulation.ETag != existingSimulation.ETag)
                {
                    this.log.Error("Invalid simulation ETag",
                        () => new { simulation.Id, ETagInStorage = existingSimulation.ETag, ETagInRequest = simulation.ETag });
                    this.diagnosticsLogger.LogServiceError($"Invalid simulation ETag", new { simulation.Id, simulation.Name });
                    throw new ResourceOutOfDateException($"Invalid ETag. The simulation ETag is '{existingSimulation.ETag}'");
                }

                simulation.Created = existingSimulation.Created;

                // This value cannot be set by the user, making sure we persist the existing state
                simulation.PartitioningComplete = existingSimulation.PartitioningComplete;
            }
            else
            {
                this.log.Info("Creating new simulation");

                simulation.Created = DateTimeOffset.UtcNow;

                // This value cannot be set by the user, we set it here and make sure it's "false"
                simulation.PartitioningComplete = false;
            }

            for (var index = 0; index < simulation.IotHubConnectionStrings.Count; index++)
            {
                var connString = await this.connectionStringManager.RedactAndStoreAsync(simulation.IotHubConnectionStrings[index]);
                simulation.IotHubConnectionStrings[index] = connString;
            }

<<<<<<< HEAD
            var result = await this.simulationsStorage.UpsertAsync(
                new StorageRecord
                {
                    Id = simulation.Id,
                    Data = JsonConvert.SerializeObject(simulation)
                }
            );

            // Return the new ETag provided from storage
            simulation.ETag = result.ETag;
            simulation.Id = result.Id;

            return simulation;
=======
            return await this.SaveAsync(simulation, simulation.ETag);
>>>>>>> 4e5144a1
        }

        /// <summary>
        /// Modify a simulation.
        /// </summary>
        public async Task<Models.Simulation> MergeAsync(SimulationPatch patch)
        {
            if (string.IsNullOrEmpty(patch.Id))
            {
                this.log.Warn("Invalid simulation ID.", () => new { patch.Id });
                throw new InvalidInputException("Invalid simulation ID.");
            }

            var item = await this.simulationsStorage.GetAsync(patch.Id);
            var simulation = JsonConvert.DeserializeObject<Models.Simulation>(item.Data);
            simulation.ETag = item.ETag;
            simulation.Id = item.Id;

            // Even when there's nothing to do, verify the ETag mismatch
            if (patch.ETag != simulation.ETag)
            {
                this.log.Warn("ETag mismatch",
                    () => new { Current = simulation.ETag, Provided = patch.ETag });
                throw new ConflictingResourceException(
                    $"The ETag provided doesn't match the current resource ETag ({simulation.ETag}).");
            }

            if (!patch.Enabled.HasValue || patch.Enabled.Value == simulation.Enabled)
            {
                // Nothing to do
                return simulation;
            }

            simulation.Enabled = patch.Enabled.Value;

            if (patch.Enabled == false)
            {
                simulation.StoppedTime = simulation.Modified;
                simulation.Statistics = new Models.Simulation.StatisticsRef
                {
                    AverageMessagesPerSecond = patch.Statistics.AverageMessagesPerSecond,
                    TotalMessagesSent = patch.Statistics.TotalMessagesSent
                };

                // When a simulation is disabled, its partitions are deleted - this triggers the deletion
                if (!simulation.Enabled)
                {
                    simulation.PartitioningComplete = false;
                }
            }

            item = await this.simulationsStorage.UpsertAsync(
                new StorageRecord
                {
                    Id = simulation.Id,
                    Data = JsonConvert.SerializeObject(simulation)
                },
                patch.ETag
            );

            simulation.ETag = item.ETag;

            return simulation;
        }

        /// <summary>
        /// Delete a simulation and its devices.
        /// </summary>
        public async Task DeleteAsync(string id)
        {
            // Delete devices first
            var deviceIds = this.GetDeviceIds(await this.GetAsync(id));
            await this.devices.DeleteListAsync(deviceIds);

            // Then delete the simulation from storage
            await this.simulationsStorage.DeleteAsync(id);
        }

        public async Task AddDeviceAsync(string id)
        {
            await this.storageAdapterClient.CreateAsync(DEVICES_COLLECTION, id, id);
        }

        /// <summary>
        /// Get the ID of the devices in a simulation.
        /// </summary>
        public IEnumerable<string> GetDeviceIds(Models.Simulation simulation)
        {
            var deviceIds = new List<string>();

            // Calculate the device IDs used in the simulation
            var models = (from model in simulation.DeviceModels where model.Count > 0 select model).ToList();
            foreach (var model in models)
            {
                for (var i = 0; i < model.Count; i++)
                {
                    deviceIds.Add(this.devices.GenerateId(model.Id, i));
                }
            }

            return deviceIds;
        }

        public Dictionary<string, List<string>> GetDeviceIdsByModel(Models.Simulation simulation)
        {
            var result = new Dictionary<string, List<string>>();
            var deviceCount = 0;

            // Load the simulation models with at least 1 device to simulate (ignoring the custom device ID for now)
            List<Models.Simulation.DeviceModelRef> models = (from model in simulation.DeviceModels where model.Count > 0 select model).ToList();

            // Generate ID, e.g. "1.chiller-01.1", "1.chiller-01.2", etc
            foreach (var model in models)
            {
                var deviceIds = new List<string>();
                for (var i = 1; i <= model.Count; i++)
                {
                    deviceIds.Add(this.GenerateId(simulation.Id, model.Id, i));
                    deviceCount++;
                }

                result.Add(model.Id, deviceIds);
            }

            // Add custom device IDs
            foreach (var device in simulation.CustomDevices)
            {
                if (!result.ContainsKey(device.DeviceModel.Id))
                {
                    result.Add(device.DeviceModel.Id, new List<string>());
                }

                result[device.DeviceModel.Id].Add(device.DeviceId);
                deviceCount++;
            }

            this.log.Debug("Device IDs loaded", () => new { Simulation = simulation.Id, deviceCount });

            return result;
        }

        private async Task<Models.Simulation> SaveAsync(Models.Simulation simulation, string eTag)
        {
            simulation.Modified = DateTimeOffset.UtcNow;

            // When a simulation is disabled, its partitions are deleted - this triggers the deletion
            if (!simulation.Enabled)
            {
                simulation.PartitioningComplete = false;
            }

            var result = await this.simulationsStorage.UpsertAsync(
                new StorageRecord
                {
                    Id = simulation.Id,
                    Data = JsonConvert.SerializeObject(simulation)
                },
                eTag
            );

            // Use the new ETag provided by the storage
            simulation.ETag = result.ETag;
            simulation.Id = result.Id;

            this.log.Info("Simulation written to storage",
                () => new
                {
                    simulation.Id,
                    simulation.Enabled,
                    simulation.PartitioningComplete
                });

            return simulation;
        }

        // Generate a device Id
        private string GenerateId(string simulationId, string deviceModelId, int position)
        {
            return simulationId + "." + deviceModelId + "." + position;
        }
    }
}<|MERGE_RESOLUTION|>--- conflicted
+++ resolved
@@ -175,29 +175,10 @@
                 simulation.IotHubConnectionStrings.Add(connString);
             }
 
-<<<<<<< HEAD
-            // This value cannot be set by the user, so we set it here
-            // TODO: Can this be removed as this value is set in the Simulation constructor?
-            simulation.PartitioningComplete = false;
-
-            var result = await this.simulationsStorage.CreateAsync(
-                new StorageRecord
-                {
-                    Id = simulation.Id,
-                    Data = JsonConvert.SerializeObject(simulation)
-                }
-            );
-
-            simulation.ETag = result.ETag;
-            simulation.Id = result.Id;
-
-            return simulation;
-=======
             // This value cannot be set by the user, we set it here and make sure it's "false"
             simulation.PartitioningComplete = false;
 
             return await this.SaveAsync(simulation, "*");
->>>>>>> 4e5144a1
         }
 
         /// <summary>
@@ -251,23 +232,7 @@
                 simulation.IotHubConnectionStrings[index] = connString;
             }
 
-<<<<<<< HEAD
-            var result = await this.simulationsStorage.UpsertAsync(
-                new StorageRecord
-                {
-                    Id = simulation.Id,
-                    Data = JsonConvert.SerializeObject(simulation)
-                }
-            );
-
-            // Return the new ETag provided from storage
-            simulation.ETag = result.ETag;
-            simulation.Id = result.Id;
-
-            return simulation;
-=======
             return await this.SaveAsync(simulation, simulation.ETag);
->>>>>>> 4e5144a1
         }
 
         /// <summary>
