// Copyright (c) Microsoft. All rights reserved.

using System;
using System.Collections.Generic;
using System.Linq;
using System.Threading.Tasks;
using Microsoft.Azure.IoTSolutions.DeviceSimulation.Services.Diagnostics;
using Microsoft.Azure.IoTSolutions.DeviceSimulation.Services.Exceptions;
using Microsoft.Azure.IoTSolutions.DeviceSimulation.Services.IotHub;
using Microsoft.Azure.IoTSolutions.DeviceSimulation.Services.Models;
using Microsoft.Azure.IoTSolutions.DeviceSimulation.Services.Runtime;
using Microsoft.Azure.IoTSolutions.DeviceSimulation.Services.Storage;
using Microsoft.Azure.IoTSolutions.DeviceSimulation.Services.StorageAdapter;
using Newtonsoft.Json;

namespace Microsoft.Azure.IoTSolutions.DeviceSimulation.Services
{
    public interface ISimulations
    {
        /// <summary>
        /// Get list of simulations.
        /// </summary>
        Task<IList<Models.Simulation>> GetListAsync();

        /// <summary>
        /// Get a simulation.
        /// </summary>
        Task<Models.Simulation> GetAsync(string id);

        /// <summary>
        /// Create a simulation.
        /// </summary>
        Task<Models.Simulation> InsertAsync(Models.Simulation simulation, string template = "");

        /// <summary>
        /// Create or Replace a simulation.
        /// </summary>
        Task<Models.Simulation> UpsertAsync(Models.Simulation simulation);

        /// <summary>
        /// Modify a simulation.
        /// </summary>
        Task<Models.Simulation> MergeAsync(SimulationPatch patch);

        /// <summary>
        /// Add a device to simulation
        /// </summary>
        Task AddDeviceAsync(string id);

        /// <summary>
        /// Delete a simulation and its devices.
        /// </summary>
        Task DeleteAsync(string id);

        /// <summary>
        /// Get the ID of the devices in a simulation.
        /// </summary>
        IEnumerable<string> GetDeviceIds(Models.Simulation simulation);

        // Get the ID of the devices in a simulation, grouped by device model ID.
        Dictionary<string, List<string>> GetDeviceIdsByModel(Models.Simulation simulation);
    }

    public class Simulations : ISimulations
    {
        private const string DEFAULT_SIMULATION_ID = "1";
        private const string DEFAULT_TEMPLATE_NAME = "default";
        private const string DEVICES_COLLECTION = "SimulatedDevices";
        private const int DEVICES_PER_MODEL_IN_DEFAULT_TEMPLATE = 1;

        private readonly IDeviceModels deviceModels;
        private readonly IStorageAdapterClient storageAdapterClient;
        private readonly IStorageRecords simulationsStorage;
        private readonly IIotHubConnectionStringManager connectionStringManager;
        private readonly IDevices devices;
        private readonly ILogger log;
        private readonly IDiagnosticsLogger diagnosticsLogger;

        public Simulations(
            IServicesConfig config,
            IDeviceModels deviceModels,
            IFactory factory,
            IStorageAdapterClient storageAdapterClient,
            IIotHubConnectionStringManager connectionStringManager,
            IDevices devices,
            ILogger logger,
            IDiagnosticsLogger diagnosticsLogger)
        {
            this.deviceModels = deviceModels;
            this.storageAdapterClient = storageAdapterClient;
            this.simulationsStorage = factory.Resolve<IStorageRecords>().Init(config.SimulationsStorage);
            this.connectionStringManager = connectionStringManager;
            this.devices = devices;
            this.log = logger;
            this.diagnosticsLogger = diagnosticsLogger;
        }

        /// <summary>
        /// Get list of simulations.
        /// </summary>
        public async Task<IList<Models.Simulation>> GetListAsync()
        {
            var items = await this.simulationsStorage.GetAllAsync();
            var result = new List<Models.Simulation>();
            foreach (var item in items)
            {
                var simulation = JsonConvert.DeserializeObject<Models.Simulation>(item.Data);
                simulation.ETag = item.ETag;
                simulation.Id = item.Id;
                result.Add(simulation);
            }

            // TODO: This will need changes to support pagination. Also order should be by simulation Id.
            return result.OrderByDescending(s => s.Created).ToList();
        }

        /// <summary>
        /// Get a simulation.
        /// </summary>
        public async Task<Models.Simulation> GetAsync(string id)
        {
            var item = await this.simulationsStorage.GetAsync(id);
            if (item == null) return null;

            var simulation = JsonConvert.DeserializeObject<Models.Simulation>(item.Data);
            simulation.ETag = item.ETag;
            simulation.Id = item.Id;
            return simulation;
        }

        /// <summary>
        /// Create a simulation.
        /// </summary>
        public async Task<Models.Simulation> InsertAsync(Models.Simulation simulation, string template = "")
        {
            var usingDefaultTemplate = !string.IsNullOrEmpty(template) && template.ToLowerInvariant() == DEFAULT_TEMPLATE_NAME;

            if (!string.IsNullOrEmpty(template) && template.ToLowerInvariant() != DEFAULT_TEMPLATE_NAME)
            {
                this.log.Warn("Unknown template name", () => new { template });
                throw new InvalidInputException("Unknown template name. Try 'default'.");
            }

            if (!usingDefaultTemplate && string.IsNullOrEmpty(simulation.Name))
            {
                this.log.Warn("Missing simulation name", () => new { });
                throw new InvalidInputException("Simulation name is required.");
            }

            // Note: forcing the ID because only one simulation can be created
            simulation.Id = usingDefaultTemplate ? DEFAULT_SIMULATION_ID : Guid.NewGuid().ToString();
            simulation.Created = DateTimeOffset.UtcNow;

            // Create default simulation
            if (usingDefaultTemplate)
            {
                simulation.Name = "Default Simulation";
                var types = await this.deviceModels.GetListAsync();
                simulation.DeviceModels = new List<Models.Simulation.DeviceModelRef>();
                foreach (var type in types)
                {
                    simulation.DeviceModels.Add(new Models.Simulation.DeviceModelRef
                    {
                        Id = type.Id,
                        Count = DEVICES_PER_MODEL_IN_DEFAULT_TEMPLATE
                    });
                }
            }

            for (var index = 0; index < simulation.IotHubConnectionStrings.Count; index++)
            {
                var connString = await this.connectionStringManager.RedactAndStoreAsync(simulation.IotHubConnectionStrings[index]);

                if (!simulation.IotHubConnectionStrings.Contains(connString))
                {
                    simulation.IotHubConnectionStrings[index] = connString;
                }
            }

            // This value cannot be set by the user, we set it here and make sure it's "false"
            simulation.PartitioningComplete = false;

            return await this.SaveAsync(simulation, "*");
        }

        /// <summary>
        /// Create or Replace a simulation.
        /// The logic works under the assumption that there is only one simulation with id "1".
        /// </summary>
        public async Task<Models.Simulation> UpsertAsync(Models.Simulation simulation)
        {
            if (string.IsNullOrEmpty(simulation.Id))
            {
                throw new InvalidInputException("Simulation ID is not specified.");
            }

            Models.Simulation existingSimulation = null;

            try
            {
                existingSimulation = await this.GetAsync(simulation.Id);
            }
            catch (ResourceNotFoundException)
            {
                // Do nothing - this mean simulation does not exist in storage
                // Therefore allow to create a new simulation
                this.log.Info("Simulation not found in storage, hence proceeding to create new simulation");
            }

            if (existingSimulation != null)
            {
                this.log.Info("Modifying simulation");

                if (simulation.ETag == "*")
                {
                    simulation.ETag = existingSimulation.ETag;
                    this.log.Warn("The client used ETag='*' choosing to overwrite the current simulation");
                }

                if (simulation.ETag != existingSimulation.ETag)
                {
                    this.log.Error("Invalid simulation ETag",
                        () => new { simulation.Id, ETagInStorage = existingSimulation.ETag, ETagInRequest = simulation.ETag });
                    this.diagnosticsLogger.LogServiceError($"Invalid simulation ETag", new { simulation.Id, simulation.Name });
                    throw new ResourceOutOfDateException($"Invalid ETag. The simulation ETag is '{existingSimulation.ETag}'");
                }

                simulation.Created = existingSimulation.Created;
<<<<<<< HEAD

                // This value cannot be set by the user, making sure we persist the existing state
                // TODO: figure out how to not overwrite this so that simulations will start
                //simulation.PartitioningComplete = existingSimulation.PartitioningComplete;
=======
>>>>>>> 2abcd73c
            }
            else
            {
                this.log.Info("Creating new simulation");

                simulation.Created = DateTimeOffset.UtcNow;

                // This value cannot be set by the user, we set it here and make sure it's "false"
                simulation.PartitioningComplete = false;
            }

            for (var index = 0; index < simulation.IotHubConnectionStrings.Count; index++)
            {
                var connString = await this.connectionStringManager.RedactAndStoreAsync(simulation.IotHubConnectionStrings[index]);

                if (!simulation.IotHubConnectionStrings.Contains(connString))
                {
                    simulation.IotHubConnectionStrings[index] = connString;
                }
            }

            return await this.SaveAsync(simulation, simulation.ETag);
        }

        /// <summary>
        /// Modify a simulation.
        /// </summary>
        public async Task<Models.Simulation> MergeAsync(SimulationPatch patch)
        {
            if (string.IsNullOrEmpty(patch.Id))
            {
                this.log.Warn("Invalid simulation ID.", () => new { patch.Id });
                throw new InvalidInputException("Invalid simulation ID.");
            }

            var item = await this.simulationsStorage.GetAsync(patch.Id);
            var simulation = JsonConvert.DeserializeObject<Models.Simulation>(item.Data);
            simulation.ETag = item.ETag;
            simulation.Id = item.Id;

            // Even when there's nothing to do, verify the ETag mismatch
            if (patch.ETag != simulation.ETag)
            {
                this.log.Warn("ETag mismatch",
                    () => new { Current = simulation.ETag, Provided = patch.ETag });
                throw new ConflictingResourceException(
                    $"The ETag provided doesn't match the current resource ETag ({simulation.ETag}).");
            }

            if (!patch.Enabled.HasValue || patch.Enabled.Value == simulation.Enabled)
            {
                // Nothing to do
                return simulation;
            }

            simulation.Enabled = patch.Enabled.Value;

            if (patch.Enabled == false)
            {
                simulation.StoppedTime = simulation.Modified;
                simulation.Statistics = new Models.Simulation.StatisticsRef
                {
                    AverageMessagesPerSecond = patch.Statistics.AverageMessagesPerSecond,
                    TotalMessagesSent = patch.Statistics.TotalMessagesSent
                };

                // When a simulation is disabled, its partitions are deleted - this triggers the deletion
                if (!simulation.Enabled)
                {
                    simulation.PartitioningComplete = false;
                }
            }

            item = await this.simulationsStorage.UpsertAsync(
                new StorageRecord
                {
                    Id = simulation.Id,
                    Data = JsonConvert.SerializeObject(simulation)
                },
                patch.ETag
            );

            simulation.ETag = item.ETag;

            return simulation;
        }

        /// <summary>
        /// Delete a simulation and its devices.
        /// </summary>
        public async Task DeleteAsync(string id)
        {
            // Delete devices first
            var deviceIds = this.GetDeviceIds(await this.GetAsync(id));
            await this.devices.DeleteListAsync(deviceIds);

            // Then delete the simulation from storage
            await this.simulationsStorage.DeleteAsync(id);
        }

        public async Task AddDeviceAsync(string id)
        {
            await this.storageAdapterClient.CreateAsync(DEVICES_COLLECTION, id, id);
        }

        /// <summary>
        /// Get the ID of the devices in a simulation.
        /// </summary>
        public IEnumerable<string> GetDeviceIds(Models.Simulation simulation)
        {
            var deviceIds = new List<string>();

            // Calculate the device IDs used in the simulation
            var models = (from model in simulation.DeviceModels where model.Count > 0 select model).ToList();
            foreach (var model in models)
            {
                for (var i = 0; i < model.Count; i++)
                {
                    deviceIds.Add(this.devices.GenerateId(model.Id, i));
                }
            }

            return deviceIds;
        }

        public Dictionary<string, List<string>> GetDeviceIdsByModel(Models.Simulation simulation)
        {
            var result = new Dictionary<string, List<string>>();
            var deviceCount = 0;

            // Load the simulation models with at least 1 device to simulate (ignoring the custom device ID for now)
            List<Models.Simulation.DeviceModelRef> models = (from model in simulation.DeviceModels where model.Count > 0 select model).ToList();

            // Generate ID, e.g. "1.chiller-01.1", "1.chiller-01.2", etc
            foreach (var model in models)
            {
                var deviceIds = new List<string>();
                for (var i = 1; i <= model.Count; i++)
                {
                    deviceIds.Add(this.GenerateId(simulation.Id, model.Id, i));
                    deviceCount++;
                }

                result.Add(model.Id, deviceIds);
            }

            // Add custom device IDs
            foreach (var device in simulation.CustomDevices)
            {
                if (!result.ContainsKey(device.DeviceModel.Id))
                {
                    result.Add(device.DeviceModel.Id, new List<string>());
                }

                result[device.DeviceModel.Id].Add(device.DeviceId);
                deviceCount++;
            }

            this.log.Debug("Device IDs loaded", () => new { Simulation = simulation.Id, deviceCount });

            return result;
        }

        private async Task<Models.Simulation> SaveAsync(Models.Simulation simulation, string eTag)
        {
            simulation.Modified = DateTimeOffset.UtcNow;

            // When a simulation is disabled, its partitions are deleted - this triggers the deletion
            if (!simulation.Enabled)
            {
                simulation.PartitioningComplete = false;
            }

            var result = await this.simulationsStorage.UpsertAsync(
                new StorageRecord
                {
                    Id = simulation.Id,
                    Data = JsonConvert.SerializeObject(simulation)
                },
                eTag
            );

            // Use the new ETag provided by the storage
            simulation.ETag = result.ETag;
            simulation.Id = result.Id;

            this.log.Info("Simulation written to storage",
                () => new
                {
                    simulation.Id,
                    simulation.Enabled,
                    simulation.PartitioningComplete
                });

            return simulation;
        }

        // Generate a device Id
        private string GenerateId(string simulationId, string deviceModelId, int position)
        {
            return simulationId + "." + deviceModelId + "." + position;
        }
    }
}<|MERGE_RESOLUTION|>--- conflicted
+++ resolved
@@ -226,13 +226,6 @@
                 }
 
                 simulation.Created = existingSimulation.Created;
-<<<<<<< HEAD
-
-                // This value cannot be set by the user, making sure we persist the existing state
-                // TODO: figure out how to not overwrite this so that simulations will start
-                //simulation.PartitioningComplete = existingSimulation.PartitioningComplete;
-=======
->>>>>>> 2abcd73c
             }
             else
             {
