--- conflicted
+++ resolved
@@ -42,14 +42,7 @@
         private const int MIN_MASTER_LOCK_DURATION_MSECS = 10000;
         private const int MAX_MASTER_LOCK_DURATION_MSECS = 300000;
 
-<<<<<<< HEAD
-        private const int DEFAULT_MAX_DEVICES_PER_NODE = 20000;
-
-        private const int MIN_MAX_DEVICES_PER_NODE = 1;
-
-=======
         private const int DEFAULT_PARTITION_LOCK_DURATION_MSECS = 60000;
->>>>>>> e4f1c79e
         private const int DEFAULT_PARTITION_SIZE = 1000;
         private const int DEFAULT_MAX_DEVICES_PER_NODE = 20000;
 
@@ -67,8 +60,6 @@
         private int partitionLockDurationMsecs;
         private int maxPartitionSize;
         private int maxDevicesPerNode;
-<<<<<<< HEAD
-=======
 
         public ClusteringConfig()
         {
@@ -80,7 +71,6 @@
             this.MaxPartitionSize = DEFAULT_PARTITION_SIZE;
             this.MaxDevicesPerNode = DEFAULT_MAX_DEVICES_PER_NODE;
         }
->>>>>>> e4f1c79e
 
         public int CheckIntervalMsecs
         {
@@ -137,7 +127,6 @@
         }
 
         public int MaxDevicesPerNode
-<<<<<<< HEAD
         {
             get => this.maxDevicesPerNode;
             set
@@ -145,25 +134,6 @@
                 this.Validate("MaxDevicesPerNode", value, MIN_MAX_DEVICES_PER_NODE, MAX_MAX_DEVICES_PER_NODE);
                 this.maxDevicesPerNode = value;
             }
-        }
-
-        public ClusteringConfig()
-        {
-            // Initialize object with default values
-            this.CheckIntervalMsecs = DEFAULT_CHECK_INTERVAL_MSECS;
-            this.NodeRecordMaxAgeMsecs = DEFAULT_NODE_RECORD_MAX_AGE_MSECS;
-            this.MasterLockDurationMsecs = DEFAULT_MASTER_LOCK_DURATION_MSECS;
-            this.MaxPartitionSize = DEFAULT_PARTITION_SIZE;
-            this.MaxDevicesPerNode = DEFAULT_MAX_DEVICES_PER_NODE;
-=======
-        {
-            get => this.maxDevicesPerNode;
-            set
-            {
-                this.Validate("MaxDevicesPerNode", value, MIN_MAX_DEVICES_PER_NODE, MAX_MAX_DEVICES_PER_NODE);
-                this.maxDevicesPerNode = value;
-            }
->>>>>>> e4f1c79e
         }
 
         private void Validate(string name, int value, int min, int max)
