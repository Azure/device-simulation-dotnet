﻿// Copyright (c) Microsoft. All rights reserved.

using System;
using System.IO;
using System.Text.RegularExpressions;
using System.Threading;
using System.Threading.Tasks;
using Microsoft.Azure.Devices;
using Microsoft.Azure.Devices.Common;
using Microsoft.Azure.IoTSolutions.DeviceSimulation.Services.Diagnostics;
using Microsoft.Azure.IoTSolutions.DeviceSimulation.Services.Exceptions;
using Microsoft.Azure.IoTSolutions.DeviceSimulation.Services.Runtime;
using Microsoft.Azure.IoTSolutions.DeviceSimulation.Services.Storage;

namespace Microsoft.Azure.IoTSolutions.DeviceSimulation.Services.IotHub
{
    // retrieves Iot Hub connection secret from storage
    public interface IIotHubConnectionStringManager
    {
        string GetIotHubConnectionString();
        Task<string> RedactAndStoreAsync(string connectionString);
        Task ValidateConnectionStringAsync(string connectionString);
    }

    public class IotHubConnectionStringManager : IIotHubConnectionStringManager
    {
        private const string CONNSTRING_REGEX = @"^HostName=(?<hostName>.*);SharedAccessKeyName=(?<keyName>.*);SharedAccessKey=(?<key>.*)$";
        private const string CONNSTRING_REGEX_HOSTNAME = "hostName";
        private const string CONNSTRING_REGEX_KEYNAME = "keyName";
        private const string CONNSTRING_REGEX_KEY = "key";
        private const string RECORD_ID = "custom_iothub_key";
        private const int IOT_HUB_CONNECTION_STRING_TIMEOUT_SECS = 2;

        private readonly IServicesConfig config;
        private readonly ILogger log;
        private readonly IDiagnosticsLogger diagnosticsLogger;
        private readonly IStorageRecords mainStorage;

        public IotHubConnectionStringManager(
            IServicesConfig config,
            IFactory factory,
            IDiagnosticsLogger diagnosticsLogger,
            ILogger logger)
        {
            this.config = config;
            this.mainStorage = factory.Resolve<IStorageRecords>().Init(config.MainStorage);
            this.log = logger;
            this.diagnosticsLogger = diagnosticsLogger;
        }

        /// <summary>
        /// Checks storage for which connection string to use.
        /// If value is null or doesn't exist, return the
        /// value stored in the configuration file. Otherwise
        /// returns value in local storage.
        /// </summary>
        /// <returns>Full connection string including secret</returns>
        public string GetIotHubConnectionString()
        {
            // read connection string from webservice
            var customIotHubTask = this.ReadFromStorageAsync();
            customIotHubTask.Wait(IOT_HUB_CONNECTION_STRING_TIMEOUT_SECS);
            string customIotHub = customIotHubTask.Result;

            // check if default hub should be used
            if (this.IsDefaultHub(customIotHub))
            {
                this.log.Info("Using IotHub connection string stored in config.");
                return this.config.IoTHubConnString;
            }

            this.log.Debug("Using IoTHub provided by the client.");
            return customIotHub;
        }

        /// <summary>
        /// Validates that the IoTHub Connection String is valid, stores the full
        /// string with key in storage, then removes the sensitive key data and
        /// returns the IoTHub Connection String with an empty string for the SharedAccessKey
        /// 
        /// TODO Encryption for key & storage in documentDb instead of file
        ///      https://github.com/Azure/device-simulation-dotnet/issues/129
        /// </summary>
        /// <returns>Redacted connection string (i.e. without SharedAccessKey)</returns>
        public async Task<string> RedactAndStoreAsync(string connectionString)
        {
            // check if environment variable should be used
            if (this.IsDefaultHub(connectionString))
            {
                await this.UseDefaultIotHubAsync();
                return ServicesConfig.USE_DEFAULT_IOTHUB;
            }

            // check that connection string is valid and the IotHub exists
            await this.ValidateConnectionStringAsync(connectionString);

            // find key
            var key = this.GetKeyFromConnString(connectionString);

            // if key is null, the string has been redacted,
            // check if hub is in storage
            if (key.IsNullOrWhiteSpace())
            {
                if (await this.ConnectionStringIsStoredAsync(connectionString))
                {
                    return connectionString;
                }
                else
                {
                    string message = "Could not connect to IotHub with the connection " +
                                     "string provided. Check that the key is valid and " +
                                     "that the hub exists.";
                    this.log.Debug(message);
                    throw new IotHubConnectionException(message);
                }
            }

            // store full connection string with key in storage
            await this.WriteToStorageAsync(connectionString);

            // redact key from connection string and return
            return connectionString.Replace(key, "");
        }

        /// <summary>
        /// Checks if connection string provided has a valid format.
        /// If format is valid, and the connection string has a non-null
        /// value for the key, also checks if a connection to the IotHub
        /// can be made.
        /// </summary>
        public async Task ValidateConnectionStringAsync(string connectionString)
        {
            // valid if default IotHub
            if (this.IsDefaultHub(connectionString))
            {
                return;
            }

            connectionString = connectionString.Trim();

            // check format of provided string
            var match = Regex.Match(connectionString, CONNSTRING_REGEX);
            if (!match.Success)
            {
                var message = "Invalid connection string format for IoTHub. " +
                              "The correct format is: HostName=[hubname];SharedAccessKeyName=" +
                              "[iothubowner or service];SharedAccessKey=[null or valid key]";
                this.log.Error(message);
                this.diagnosticsLogger.LogServiceError(message);
                throw new InvalidIotHubConnectionStringFormatException(message);
            }

            // if a key is provided, check if IoTHub is valid
            if (!match.Groups[CONNSTRING_REGEX_KEY].Value.IsNullOrWhiteSpace())
            {
                this.ValidateExistingIotHub(connectionString);
                await this.ValidateReadPermissionsAsync(connectionString);
                await this.ValidateWritePermissionsAsync(connectionString);
            }

            this.log.Debug("IotHub connection string provided is valid.");
        }

        /// <summary>
        /// Checks if string is intended to be the default IotHub.
        /// Default hub is used if provided string is null, empty, or default.
        /// </summary>
        private bool IsDefaultHub(string connectionString)
        {
            return
                connectionString == null ||
                connectionString == string.Empty ||
                string.Equals(
                    connectionString.Trim(),
                    ServicesConfig.USE_DEFAULT_IOTHUB,
                    StringComparison.OrdinalIgnoreCase);
        }

        /// <summary> Throws if unable to create a registry manager with a valid IotHub. </summary>
        private void ValidateExistingIotHub(string connectionString)
        {
            try
            {
                RegistryManager.CreateFromConnectionString(connectionString);
            }
            catch (Exception e)
            {
                var message = "Could not connect to IotHub with the connection " +
                              "string provided. Check that the key is valid and " +
                              "that the hub exists.";
                this.log.Error(message, e);
                this.diagnosticsLogger.LogServiceError(message, e.Message);
                throw new IotHubConnectionException(message, e);
            }
        }

        private async Task ValidateReadPermissionsAsync(string connectionString)
        {
            var registryManager = RegistryManager.CreateFromConnectionString(connectionString);

            try
            {
                await registryManager.GetDevicesAsync(1, CancellationToken.None);
            }
            catch (Exception e)
            {
                var message = "Could not read devices with the Iot Hub connection " +
                              "string provided. Check that the policy for the key allows " +
                              "`Registry Read/Write` and `Service Connect` permissions.";
                this.log.Error(message, e);
                this.diagnosticsLogger.LogServiceError(message, e.Message);
                throw new IotHubConnectionException(message, e);
            }
        }

        private async Task ValidateWritePermissionsAsync(string connectionString)
        {
            var registryManager = RegistryManager.CreateFromConnectionString(connectionString);

            string testDeviceId = "test-device-creation-" + DateTimeOffset.UtcNow.ToUnixTimeMilliseconds();
            var device = new Device(testDeviceId);

            // To test permissions, try to create a test device.
            try
            {
                await registryManager.AddDeviceAsync(device);
            }
            catch (Exception e)
            {
                var message = "Could not create devices with the Iot Hub connection " +
                              "string provided. Check that the policy for the key allows " +
                              "`Registry Read/Write` and `Service Connect` permissions.";
                this.log.Error(message, e);
                this.diagnosticsLogger.LogServiceError(message, e.Message);
                throw new IotHubConnectionException(message, e);
            }

            // Delete the test device that was created.
            // If test device deletion fails, retry. Throw if unsuccessful.
            const int MAX_DELETE_RETRY = 3;
            int deleteRetryCount = 0;
            Device response;
            do
            {
                try
                {
                    await registryManager.RemoveDeviceAsync(testDeviceId);
                }
                catch (Exception e)
                {
                    var message = "Could not delete test device from IotHub. Attempt " +
                                  deleteRetryCount + 1 + " of " + MAX_DELETE_RETRY;
                    this.log.Error(message, () => new { testDeviceId, e });
                    this.diagnosticsLogger.LogServiceError(message, new { testDeviceId, e.Message });
                    throw new IotHubConnectionException(message, e);
                }

                response = await registryManager.GetDeviceAsync(testDeviceId);

                deleteRetryCount++;
            } while (response != null && deleteRetryCount < MAX_DELETE_RETRY);

            if (response != null)
            {
                var message = "Could not delete test device from IotHub.";
                this.log.Error(message, () => new { testDeviceId });
                this.diagnosticsLogger.LogServiceError(message, new { testDeviceId });
                throw new IotHubConnectionException(message);
            }
        }

        /// <summary>
        /// If simulation uses the pre-provisioned IoT Hub for the service,
        /// then remove sensitive hub information that is no longer needed
        /// </summary>
        private async Task UseDefaultIotHubAsync()
        {
            // check if default hub is valid
            try
            {
                this.ValidateExistingIotHub(this.config.IoTHubConnString);
                await this.ValidateReadPermissionsAsync(this.config.IoTHubConnString);
                await this.ValidateWritePermissionsAsync(this.config.IoTHubConnString);
            }
            catch (Exception e)
            {
                var msg = "Unable to use default IoT Hub. Check that the " +
                          "pre-provisioned hub exists and has the correct permissions.";
                this.log.Error(msg, e);
                this.diagnosticsLogger.LogServiceError(msg, e.Message);
                throw new IotHubConnectionException(msg, e);
            }

            try
            {
                // delete custom IoT Hub string if default hub is being used
                await this.mainStorage.DeleteAsync(RECORD_ID);
            }
            catch (Exception e)
            {
<<<<<<< HEAD
                this.log.Error("Unable to delete connection string.", e);
=======
                var msg = "Unable to delete connection string file";
                this.log.Error(msg,
                    () => new { this.connStringFilePath, e });
                this.diagnosticsLogger.LogServiceError(msg,
                    new { this.connStringFilePath, e.Message });
>>>>>>> a8971a68
                throw;
            }
        }

        private string GetKeyFromConnString(string connectionString)
        {
            var match = Regex.Match(connectionString, CONNSTRING_REGEX);

            return match.Groups[CONNSTRING_REGEX_KEY].Value;
        }

        /// <summary>
        /// Takes in a connection string with empty key information.
        /// Returns true if the key for the redacted string is in storage.
        /// Returns false if the key for the redacted string is not in storage.
        /// </summary>
        private async Task<bool> ConnectionStringIsStoredAsync(string connectionString)
        {
            // get stored string from storage
            var storedHubString = await this.ReadFromStorageAsync();

            if (connectionString.IsNullOrWhiteSpace() ||
                storedHubString.IsNullOrWhiteSpace())
            {
                return false;
            }

            // parse user provided hub info
            var userHubMatch = Regex.Match(connectionString, CONNSTRING_REGEX);
            var userHubHostName = userHubMatch.Groups[CONNSTRING_REGEX_HOSTNAME].Value;
            var userHubKeyName = userHubMatch.Groups[CONNSTRING_REGEX_KEYNAME].Value;

            // parse stored hub info
            var storedHubMatch = Regex.Match(storedHubString, CONNSTRING_REGEX);
            var storedHubHostName = storedHubMatch.Groups[CONNSTRING_REGEX_HOSTNAME].Value;
            var storedHubKeyName = storedHubMatch.Groups[CONNSTRING_REGEX_KEYNAME].Value;

            return userHubHostName == storedHubHostName &&
                   userHubKeyName == storedHubKeyName;
        }

        private async Task WriteToStorageAsync(string connectionString)
        {
            this.log.Debug("Write IotHub connection string to storage.");

            try
            {
                await this.mainStorage.UpsertAsync(new StorageRecord
                {
                    Id = RECORD_ID,
                    Data = connectionString
                });
            }
            catch (Exception e)
            {
<<<<<<< HEAD
                this.log.Error("Unable to write connection string to storage.", e);
=======
                var msg = "Unable to write connection string to file";
                this.log.Error(msg,
                    () => new { this.connStringFilePath, e });
                this.diagnosticsLogger.LogServiceError(msg,
                    new { this.connStringFilePath, e.Message });
>>>>>>> a8971a68
                throw;
            }
        }

        /// <summary>
        /// Retrieves connection string from storage.
        /// </summary>
        private async Task<string> ReadFromStorageAsync()
        {
            this.log.Debug("Check for IotHub connection string from storage.");
            try
            {
<<<<<<< HEAD
                // TODO: store into the simulation record, one connection string per simulation
                var record = await this.mainStorage.GetAsync(RECORD_ID);
                return record.Data;
            }
            catch (ResourceNotFoundException)
            {
                this.log.Error("IoTHub connection string record not present.");
                return null;
            }
            catch (Exception e)
            {
                this.log.Error("Unexpected error while fetching the connection string from storage");
                throw new ExternalDependencyException(e);
=======
                try
                {
                    // remove special characters and return string
                    return Regex.Replace(File.ReadAllText(this.connStringFilePath), @"[\r\n\t ]+", "");
                }
                catch (Exception e)
                {
                    var message = "Unable to read connection string from file";
                    this.log.Error(message,
                        () => new { this.connStringFilePath, e });
                    this.diagnosticsLogger.LogServiceError(message,
                        new { this.connStringFilePath, e.Message });
                    return null;
                }
>>>>>>> a8971a68
            }
        }
    }
}<|MERGE_RESOLUTION|>--- conflicted
+++ resolved
@@ -298,15 +298,9 @@
             }
             catch (Exception e)
             {
-<<<<<<< HEAD
-                this.log.Error("Unable to delete connection string.", e);
-=======
-                var msg = "Unable to delete connection string file";
-                this.log.Error(msg,
-                    () => new { this.connStringFilePath, e });
-                this.diagnosticsLogger.LogServiceError(msg,
-                    new { this.connStringFilePath, e.Message });
->>>>>>> a8971a68
+                var msg = "Unable to delete connection string from storage.";
+                this.log.Error(msg, e);
+                this.diagnosticsLogger.LogServiceError(msg, e.Message);
                 throw;
             }
         }
@@ -362,15 +356,9 @@
             }
             catch (Exception e)
             {
-<<<<<<< HEAD
-                this.log.Error("Unable to write connection string to storage.", e);
-=======
-                var msg = "Unable to write connection string to file";
-                this.log.Error(msg,
-                    () => new { this.connStringFilePath, e });
-                this.diagnosticsLogger.LogServiceError(msg,
-                    new { this.connStringFilePath, e.Message });
->>>>>>> a8971a68
+                var msg = "Unable to write connection string to storage.";
+                this.log.Error(msg, e );
+                this.diagnosticsLogger.LogServiceError(msg, e.Message);
                 throw;
             }
         }
@@ -383,7 +371,6 @@
             this.log.Debug("Check for IotHub connection string from storage.");
             try
             {
-<<<<<<< HEAD
                 // TODO: store into the simulation record, one connection string per simulation
                 var record = await this.mainStorage.GetAsync(RECORD_ID);
                 return record.Data;
@@ -395,24 +382,10 @@
             }
             catch (Exception e)
             {
-                this.log.Error("Unexpected error while fetching the connection string from storage");
-                throw new ExternalDependencyException(e);
-=======
-                try
-                {
-                    // remove special characters and return string
-                    return Regex.Replace(File.ReadAllText(this.connStringFilePath), @"[\r\n\t ]+", "");
-                }
-                catch (Exception e)
-                {
-                    var message = "Unable to read connection string from file";
-                    this.log.Error(message,
-                        () => new { this.connStringFilePath, e });
-                    this.diagnosticsLogger.LogServiceError(message,
-                        new { this.connStringFilePath, e.Message });
-                    return null;
-                }
->>>>>>> a8971a68
+                var message = "Unable to read connection string from storage.";
+                this.log.Error(message, e);
+                this.diagnosticsLogger.LogServiceError(message, e.Message);
+                return null;
             }
         }
     }
