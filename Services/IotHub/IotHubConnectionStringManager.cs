--- conflicted
+++ resolved
@@ -33,19 +33,13 @@
 
         private readonly IServicesConfig config;
         private readonly ILogger log;
-<<<<<<< HEAD
+        private readonly IDiagnosticsLogger diagnosticsLogger;
         private readonly IStorageRecords mainStorage;
 
         public IotHubConnectionStringManager(
             IServicesConfig config,
             IFactory factory,
-=======
-        private readonly IDiagnosticsLogger diagnosticsLogger;
-
-        public IotHubConnectionStringManager(
-            IServicesConfig config,
             IDiagnosticsLogger diagnosticsLogger,
->>>>>>> 30a95295
             ILogger logger)
         {
             this.config = config;
@@ -304,15 +298,7 @@
             }
             catch (Exception e)
             {
-<<<<<<< HEAD
                 this.log.Error("Unable to delete connection string.", e);
-=======
-                var msg = "Unable to delete connection string file";
-                this.log.Error(msg,
-                    () => new { this.connStringFilePath, e });
-                this.diagnosticsLogger.LogServiceErrorAsync(msg,
-                    new { this.connStringFilePath, e.Message });
->>>>>>> 30a95295
                 throw;
             }
         }
@@ -368,15 +354,7 @@
             }
             catch (Exception e)
             {
-<<<<<<< HEAD
                 this.log.Error("Unable to write connection string to storage.", e);
-=======
-                var msg = "Unable to write connection string to file";
-                this.log.Error(msg,
-                    () => new { this.connStringFilePath, e });
-                this.diagnosticsLogger.LogServiceErrorAsync(msg,
-                    new { this.connStringFilePath, e.Message });
->>>>>>> 30a95295
                 throw;
             }
         }
@@ -389,7 +367,6 @@
             this.log.Debug("Check for IotHub connection string from storage.");
             try
             {
-<<<<<<< HEAD
                 // TODO: store into the simulation record, one connection string per simulation
                 var record = await this.mainStorage.GetAsync(RECORD_ID);
                 return record.Data;
@@ -403,22 +380,6 @@
             {
                 this.log.Error("Unexpected error while fetching the connection string from storage");
                 throw new ExternalDependencyException(e);
-=======
-                try
-                {
-                    // remove special characters and return string
-                    return Regex.Replace(File.ReadAllText(this.connStringFilePath), @"[\r\n\t ]+", "");
-                }
-                catch (Exception e)
-                {
-                    var message = "Unable to read connection string from file";
-                    this.log.Error(message,
-                        () => new { this.connStringFilePath, e });
-                    this.diagnosticsLogger.LogServiceErrorAsync(message,
-                        new { this.connStringFilePath, e.Message });
-                    return null;
-                }
->>>>>>> 30a95295
             }
         }
     }
