--- conflicted
+++ resolved
@@ -16,13 +16,8 @@
     // retrieves Iot Hub connection secret from storage
     public interface IIotHubConnectionStringManager
     {
-<<<<<<< HEAD
-        Task<string> GetIotHubConnectionStringAsync();
-        Task<string> RedactAndStoreAsync(string connectionString);
-=======
         Task<string> GetConnectionStringAsync();
         Task<string> RedactAndSaveAsync(string connectionString);
->>>>>>> b925e654
         Task ValidateConnectionStringAsync(string connectionString);
     }
 
@@ -53,17 +48,6 @@
 
         /// <summary>
         /// Checks storage for which connection string to use.
-<<<<<<< HEAD
-        /// If value is null or doesn't exist, return the
-        /// value stored in the configuration file. Otherwise
-        /// returns the default connection string.
-        /// </summary>
-        /// <returns>Full connection string including secret</returns>
-        public async Task<string> GetIotHubConnectionStringAsync()
-        {
-            // read connection string from webservice
-            string customIotHub = await this.ReadFromStorageAsync();
-=======
         /// If record exists and is not empty return it, otherwise
         /// return the value stored in service configuration file.
         /// </summary>
@@ -71,7 +55,6 @@
         public async Task<string> GetConnectionStringAsync()
         {
             string customIotHub = await this.ReadConnectionStringFromStorageAsync();
->>>>>>> b925e654
 
             // check if the pre-provisioned IoT Hub should be used
             if (this.IsPreprovisionedIotHub(customIotHub))
@@ -241,7 +224,7 @@
             }
             catch (Exception e)
             {
-                var message = "The IoT Hub connection string doesn't allow to read the device registry. " +
+                var message = "The IoT Hub connection string does not have read permissions to the device registry. " +
                               "Check that the policy for the key allows `Registry Read/Write` " +
                               "and `Service Connect` permissions.";
                 this.log.Error(message, e);
