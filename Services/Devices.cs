﻿// Copyright (c) Microsoft. All rights reserved.

using System;
using System.Threading.Tasks;
using Microsoft.Azure.Devices;
using Microsoft.Azure.IoTSolutions.DeviceSimulation.Services.Diagnostics;
using Microsoft.Azure.IoTSolutions.DeviceSimulation.Services.Exceptions;
using Microsoft.Azure.IoTSolutions.DeviceSimulation.Services.Models;
using Microsoft.Azure.IoTSolutions.DeviceSimulation.Services.Runtime;
using TransportType = Microsoft.Azure.Devices.Client.TransportType;

namespace Microsoft.Azure.IoTSolutions.DeviceSimulation.Services
{
    public interface IDevices
    {
        Task<Tuple<bool, string>> PingRegistryAsync();
        IDeviceClient GetClient(DeviceServiceModel device, IoTHubProtocol protocol);
        Task<DeviceServiceModel> GetOrCreateAsync(string deviceId);
        Task<DeviceServiceModel> GetAsync(string deviceId);
        Task<DeviceServiceModel> CreateAsync(string deviceId);
    }

    public class Devices : IDevices
    {
        private readonly ILogger log;
        private readonly RegistryManager registry;
        private readonly string ioTHubHostName;

        public Devices(
            ILogger logger,
            IServicesConfig config)
        {
            this.log = logger;
            this.registry = RegistryManager.CreateFromConnectionString(config.IoTHubConnString);
            this.ioTHubHostName = IotHubConnectionStringBuilder.Create(config.IoTHubConnString).HostName;
            this.log.Debug("Devices service instantiated", () => new { this.ioTHubHostName });
        }

        public async Task<Tuple<bool, string>> PingRegistryAsync()
        {
            try
            {
                await this.registry.GetDeviceAsync("healthcheck");
                return new Tuple<bool, string>(true, "OK");
            }
            catch (Exception e)
            {
                this.log.Error("Device registry test failed", () => new { e });
                return new Tuple<bool, string>(false, e.Message);
            }
        }

        public IDeviceClient GetClient(DeviceServiceModel device, IoTHubProtocol protocol)
        {
            var connectionString = $"HostName={device.IoTHubHostName};DeviceId={device.Id};SharedAccessKey={device.AuthPrimaryKey}";

            Azure.Devices.Client.DeviceClient sdkClient;
            switch (protocol)
            {
                case IoTHubProtocol.AMQP:
                    this.log.Debug("Creating AMQP device client",
                        () => new { device.Id, device.IoTHubHostName });

                    sdkClient = Azure.Devices.Client.DeviceClient.CreateFromConnectionString(connectionString, TransportType.Amqp_Tcp_Only);
                    break;

                case IoTHubProtocol.MQTT:
                    this.log.Debug("Creating MQTT device client",
                        () => new { device.Id, device.IoTHubHostName });

                    sdkClient = Azure.Devices.Client.DeviceClient.CreateFromConnectionString(connectionString, TransportType.Mqtt_Tcp_Only);
                    break;

                case IoTHubProtocol.HTTP:
                    this.log.Debug("Creating HTTP device client",
                        () => new { device.Id, device.IoTHubHostName });

                    sdkClient = Azure.Devices.Client.DeviceClient.CreateFromConnectionString(connectionString, TransportType.Http1);
                    break;

                default:
                    this.log.Error("Unable to create a client for the given protocol",
                        () => new { protocol });

                    throw new Exception($"Unable to create a client for the given protocol ({protocol})");
            }

            return new DeviceClient(sdkClient, protocol, this.log);
        }

        public async Task<DeviceServiceModel> GetOrCreateAsync(string deviceId)
        {
            try
            {
                return await this.GetAsync(deviceId);
            }
            catch (ResourceNotFoundException)
            {
<<<<<<< HEAD
                this.log.Info("Device not found, will create", () => { });
=======
                this.log.Debug("Device not found, will create", () => new { deviceId });
>>>>>>> abbd3054
                return await this.CreateAsync(deviceId);
            }
            catch (Exception e)
            {
                this.log.Error("Unexpected error while retrieving the device", () => new { deviceId, e });
                throw;
            }
        }

        public async Task<DeviceServiceModel> GetAsync(string deviceId)
        {
            DeviceServiceModel result = null;

            try
            {
                var device = this.registry.GetDeviceAsync(deviceId);
                var twin = this.registry.GetTwinAsync(deviceId);
                await Task.WhenAll(device, twin);

                if (device.Result != null)
                {
                    result = new DeviceServiceModel(device.Result, twin.Result, this.ioTHubHostName);
                }
            }
            catch (Exception e)
            {
                this.log.Error("Unable to fetch the IoT device", () => new { deviceId, e });
                throw new ExternalDependencyException("Unable to fetch the IoT device.");
            }

            if (result == null)
            {
                throw new ResourceNotFoundException("The device doesn't exist.");
            }

            return result;
        }

        public async Task<DeviceServiceModel> CreateAsync(string deviceId)
        {
<<<<<<< HEAD
            this.log.Info("Creating device", () => new { deviceId });
            var device = new Device(deviceId);
            var azureDevice = await this.registry.AddDeviceAsync(device);

            this.log.Info("Fetching device twin", () => new { azureDevice.Id });
            var azureTwin = await this.registry.GetTwinAsync(azureDevice.Id);

            this.log.Info("Writing device twin", () => new { azureDevice.Id });
=======
            this.log.Debug("Creating device", () => new { deviceId });
            var device = new Device(deviceId);
            var azureDevice = await this.registry.AddDeviceAsync(device);

            this.log.Debug("Fetching device twin", () => new { azureDevice.Id });
            var azureTwin = await this.registry.GetTwinAsync(azureDevice.Id);

            this.log.Debug("Writing device twin", () => new { azureDevice.Id });
>>>>>>> abbd3054
            azureTwin.Tags[DeviceTwinServiceModel.SimulatedTagKey] = DeviceTwinServiceModel.SimulatedTagValue;
            azureTwin = await this.registry.UpdateTwinAsync(azureDevice.Id, azureTwin, "*");

            return new DeviceServiceModel(azureDevice, azureTwin, this.ioTHubHostName);
        }
    }
}<|MERGE_RESOLUTION|>--- conflicted
+++ resolved
@@ -96,11 +96,7 @@
             }
             catch (ResourceNotFoundException)
             {
-<<<<<<< HEAD
-                this.log.Info("Device not found, will create", () => { });
-=======
                 this.log.Debug("Device not found, will create", () => new { deviceId });
->>>>>>> abbd3054
                 return await this.CreateAsync(deviceId);
             }
             catch (Exception e)
@@ -141,16 +137,6 @@
 
         public async Task<DeviceServiceModel> CreateAsync(string deviceId)
         {
-<<<<<<< HEAD
-            this.log.Info("Creating device", () => new { deviceId });
-            var device = new Device(deviceId);
-            var azureDevice = await this.registry.AddDeviceAsync(device);
-
-            this.log.Info("Fetching device twin", () => new { azureDevice.Id });
-            var azureTwin = await this.registry.GetTwinAsync(azureDevice.Id);
-
-            this.log.Info("Writing device twin", () => new { azureDevice.Id });
-=======
             this.log.Debug("Creating device", () => new { deviceId });
             var device = new Device(deviceId);
             var azureDevice = await this.registry.AddDeviceAsync(device);
@@ -159,7 +145,6 @@
             var azureTwin = await this.registry.GetTwinAsync(azureDevice.Id);
 
             this.log.Debug("Writing device twin", () => new { azureDevice.Id });
->>>>>>> abbd3054
             azureTwin.Tags[DeviceTwinServiceModel.SimulatedTagKey] = DeviceTwinServiceModel.SimulatedTagValue;
             azureTwin = await this.registry.UpdateTwinAsync(azureDevice.Id, azureTwin, "*");
 
