﻿// Copyright (c) Microsoft. All rights reserved.

using System;
using System.Collections.Generic;
using System.Linq;
using System.Text;
using System.Threading.Tasks;
using Microsoft.Azure.Devices;
using Microsoft.Azure.Devices.Common.Exceptions;
using Microsoft.Azure.Devices.Shared;
using Microsoft.Azure.IoTSolutions.DeviceSimulation.Services.DataStructures;
using Microsoft.Azure.IoTSolutions.DeviceSimulation.Services.Diagnostics;
using Microsoft.Azure.IoTSolutions.DeviceSimulation.Services.Exceptions;
using Microsoft.Azure.IoTSolutions.DeviceSimulation.Services.IotHub;
using Microsoft.Azure.IoTSolutions.DeviceSimulation.Services.Models;
using Microsoft.Azure.IoTSolutions.DeviceSimulation.Services.Runtime;
using Microsoft.Azure.IoTSolutions.DeviceSimulation.Services.Simulation;
using Microsoft.WindowsAzure.Storage;
using Microsoft.WindowsAzure.Storage.Blob;
using Newtonsoft.Json;
using Device = Microsoft.Azure.IoTSolutions.DeviceSimulation.Services.Models.Device;
using IotHubConnectionStringBuilder = Microsoft.Azure.Devices.IotHubConnectionStringBuilder;
using TransportType = Microsoft.Azure.Devices.Client.TransportType;

namespace Microsoft.Azure.IoTSolutions.DeviceSimulation.Services
{
    public interface IDevices
    {
        // Set IoTHub connection strings, using either the user provided value or the configuration, 
        // initialize the IoT Hub registry, and perform other initializations. 
<<<<<<< HEAD
        Task InitAsync(Models.Simulation simulation);
=======
        Task InitAsync();
>>>>>>> b925e654

        // Get a client for the device
        IDeviceClient GetClient(Device device, IoTHubProtocol protocol, IScriptInterpreter scriptInterpreter);

        // Get the device without connecting to the registry, using a known connection string
        Device GetWithKnownCredentials(string deviceId);

        // Get the device from the registry
        Task<Device> GetAsync(string deviceId);

        // Register a new device
        Task<Device> CreateAsync(string deviceId);

        // Add a tag to the device, to say it is a simulated device
        Task AddTagAsync(string deviceId);

        // Create a list of devices
        Task CreateListAsync(IEnumerable<string> deviceIds);

        /// <summary>
        /// Delete a device
        /// </summary>
        Task DeleteAsync(string deviceId);

        /// <summary>
        /// Delete a list of devices
        /// </summary>
        Task DeleteListAsync(IEnumerable<string> deviceIds);

        /// <summary>
        /// Generate a device Id
        /// </summary>
        string GenerateId(string deviceModelId, int position);

        /// <summary>
        /// Create a list of devices using bulk import via storage account
        /// </summary>
        Task<string> CreateListUsingJobsAsync(IEnumerable<string> deviceIds);

        /// <summary>
        /// Check if an IoT Hub job is complete, executing an action if the job failed
        /// </summary>
        Task<bool> IsJobCompleteAsync(string jobId, Action recreateJobSignal);
    }

    public class Devices : IDevices
    {
        // Simulated devices are marked with a tag "IsSimulated = Y"
        public const string SIMULATED_TAG_KEY = "IsSimulated";
        public const string SIMULATED_TAG_VALUE = "Y";

        // When using bulk operations, this is the max number of devices that the registry APIs allow
        private const int REGISTRY_MAX_BATCH_SIZE = 100;

        private readonly IIotHubConnectionStringManager connectionStringManager;
        private readonly IDeviceClientWrapper deviceClient;
        private readonly IRegistryManager registry;

        private readonly ILogger log;
        private readonly IDiagnosticsLogger diagnosticsLogger;
        private readonly IServicesConfig config;
<<<<<<< HEAD
        private readonly IDeviceClientWrapper deviceClient;
=======
>>>>>>> b925e654
        private readonly IInstance instance;

        private readonly bool twinReadsWritesEnabled;
        private string ioTHubHostName;
<<<<<<< HEAD
        private IRegistryManager registry;
=======
>>>>>>> b925e654
        private string connString;
        private string fixedDeviceKey;

        public Devices(
            IServicesConfig config,
            IIotHubConnectionStringManager connStringManager,
            IRegistryManager registryManager,
            IDeviceClientWrapper deviceClient,
            ILogger logger,
            IDiagnosticsLogger diagnosticsLogger,
            IInstance instance)
        {
            this.config = config;
            this.connectionStringManager = connStringManager;
            this.registry = registryManager;
            this.deviceClient = deviceClient;
            this.log = logger;
            this.diagnosticsLogger = diagnosticsLogger;
            this.instance = instance;

            this.connString = null;
            this.twinReadsWritesEnabled = config.TwinReadWriteEnabled;
<<<<<<< HEAD
            this.instance = instance;
=======
>>>>>>> b925e654
        }

        // Set IoTHub connection strings, using either the user provided value or the configuration, 
        // initialize the IoT Hub registry, and perform other initializations. 
        // TODO: use the simulation object to decide which conn string to use
<<<<<<< HEAD
        public async Task InitAsync(Models.Simulation simulation)
        {
            this.instance.InitOnce();
=======
        public async Task InitAsync()
        {
            // Until SimulationContext is merged, this class is a singleton and we want
            // to avoid multiple initializations to run.
            // Later, with SimulationContext, the instance will be cached and this code won't be needed.
            // InitOnce() is temporarily disabled until the SimulationContext is merged in.
            // Note: when removing this workaround, Autofac config should be changed to not
            // be a singleton (see DependencyResolution.cs).
            bool TODO_FIX_ME = true;
            if (TODO_FIX_ME)
            {
                if (this.instance.IsInitialized) return;
            }
            else
            {
                this.instance.InitOnce();
            }
>>>>>>> b925e654

            try
            {
                // Retrieve connection string from file/storage
<<<<<<< HEAD
                this.connString = await this.connectionStringManager.GetIotHubConnectionStringAsync();
=======
                this.connString = await this.connectionStringManager.GetConnectionStringAsync();
>>>>>>> b925e654

                // Parse connection string, this triggers an exception if the string is invalid
                IotHubConnectionStringBuilder connStringBuilder = IotHubConnectionStringBuilder.Create(this.connString);

                // Prepare registry class used to create/retrieve devices
<<<<<<< HEAD
                //this.registry = this.registry.CreateFromConnectionString(this.connString);
=======
>>>>>>> b925e654
                this.registry.Init(this.connString);
                this.log.Debug("Device registry object ready", () => new { this.ioTHubHostName });

                // Prepare hostname used to build device connection strings
                this.ioTHubHostName = connStringBuilder.HostName;
                this.log.Info("Selected active IoT Hub for devices", () => new { this.ioTHubHostName });

                // Prepare the auth key used for all the devices
                this.fixedDeviceKey = connStringBuilder.SharedAccessKey;
                this.log.Debug("Device authentication key defined", () => new { this.ioTHubHostName });

                this.instance.InitComplete();
            }
            catch (Exception e)
            {
                var msg = "IoT Hub connection setup failed";
                this.log.Error(msg, e);
                this.diagnosticsLogger.LogServiceError(msg, e.Message);
                throw;
            }
        }

        // Get a client for the device
        public IDeviceClient GetClient(Device device, IoTHubProtocol protocol, IScriptInterpreter scriptInterpreter)
        {
            this.instance.InitRequired();

            var sdkClient = this.GetDeviceSdkClient(device, protocol);
            var methods = new DeviceMethods(sdkClient, this.log, this.diagnosticsLogger, scriptInterpreter);

            return new DeviceClient(
                device.Id,
                protocol,
                sdkClient,
                methods,
                this.log);
        }

        // Get the device without connecting to the registry, using a known connection string
        public Device GetWithKnownCredentials(string deviceId)
        {
            this.instance.InitRequired();

            return new Device(
                this.PrepareDeviceObject(deviceId, this.fixedDeviceKey),
                this.ioTHubHostName);
        }

        // Get the device from the registry
        public async Task<Device> GetAsync(string deviceId)
        {
            this.instance.InitRequired();

            this.log.Debug("Fetching device from registry", () => new { deviceId });

            Device result = null;
            var start = DateTimeOffset.UtcNow.ToUnixTimeMilliseconds();

            try
            {
                Azure.Devices.Device device = await this.registry.GetDeviceAsync(deviceId);
                if (device != null)
                {
                    result = new Device(device, this.ioTHubHostName);
                }
                else
                {
                    var timeSpentMsecs = DateTimeOffset.UtcNow.ToUnixTimeMilliseconds() - start;
                    this.log.Debug("Device not found", () => new { timeSpentMsecs, deviceId });
                }
            }
            catch (Exception e) when (e is TaskCanceledException || e.InnerException is TaskCanceledException)
            {
                var timeSpentMsecs = DateTimeOffset.UtcNow.ToUnixTimeMilliseconds() - start;
                this.log.Error("Get device task timed out", () => new { timeSpentMsecs, deviceId, e.Message });
                throw new ExternalDependencyException("Get device task timed out", e);
            }
            catch (Exception e)
            {
                var timeSpentMsecs = DateTimeOffset.UtcNow.ToUnixTimeMilliseconds() - start;
                var msg = "Unable to fetch the IoT device";
                this.log.Error(msg, () => new { timeSpentMsecs, deviceId, e });
                this.diagnosticsLogger.LogServiceError(msg, new { timeSpentMsecs, deviceId, e.Message });
                throw new ExternalDependencyException(msg);
            }

            return result;
        }

        // Register a new device
        public async Task<Device> CreateAsync(string deviceId)
        {
            this.instance.InitRequired();
<<<<<<< HEAD
=======

>>>>>>> b925e654
            var start = DateTimeOffset.UtcNow.ToUnixTimeMilliseconds();

            try
            {
                this.log.Debug("Creating device", () => new { deviceId });

                var device = new Azure.Devices.Device(deviceId);
                device = await this.registry.AddDeviceAsync(device);

                return new Device(device, this.ioTHubHostName);
            }
            catch (Exception e)
            {
                var timeSpentMsecs = DateTimeOffset.UtcNow.ToUnixTimeMilliseconds() - start;
                var msg = "Unable to create the device";
                this.log.Error(msg, () => new { timeSpentMsecs, deviceId, e });
                this.diagnosticsLogger.LogServiceError(msg, new { timeSpentMsecs, deviceId, e.Message });
                throw new ExternalDependencyException(msg, e);
            }
        }

        // Add a tag to the device, to say it is a simulated device
        public async Task AddTagAsync(string deviceId)
        {
            this.instance.InitRequired();

            this.log.Debug("Writing device twin and adding the `IsSimulated` Tag",
                () => new { deviceId, SIMULATED_TAG_KEY, SIMULATED_TAG_VALUE });

            var twin = new Twin
            {
                Tags = { [SIMULATED_TAG_KEY] = SIMULATED_TAG_VALUE }
            };

            await this.registry.UpdateTwinAsync(deviceId, twin, "*");
        }

        // Create a list of devices
        public async Task CreateListAsync(IEnumerable<string> deviceIds)
        {
            this.instance.InitRequired();

            var batches = this.SplitArray(deviceIds.ToList(), REGISTRY_MAX_BATCH_SIZE).ToArray();

            this.log.Info("Creating devices",
                () => new { Count = deviceIds.Count(), Batches = batches.Length, REGISTRY_MAX_BATCH_SIZE });

            for (var batchNumber = 0; batchNumber < batches.Length; batchNumber++)
            {
                var batch = batches[batchNumber];

                this.log.Debug("Creating devices batch",
                    () => new { batchNumber, batchSize = batch.Count() });

                BulkRegistryOperationResult result = await this.registry.AddDevices2Async(
                    batch.Select(id => this.PrepareDeviceObject(id, this.fixedDeviceKey)));

                this.log.Debug("Devices batch created",
                    () => new { batchNumber, result.IsSuccessful, ErrorsCount = result.Errors.Length });

                var errors = this.AnalyzeBatchErrors(result);
                if (errors > 0)
                {
                    throw new ExternalDependencyException($"Batch operation failed with {errors} errors");
                }
            }

            this.log.Info("Device creation completed",
                () => new { Count = deviceIds.Count(), Batches = batches.Length, REGISTRY_MAX_BATCH_SIZE });
        }

        /// <summary>
        /// Delete a device from IoTHub
        /// </summary>
        public async Task DeleteAsync(string deviceId)
        {
            this.instance.InitRequired();
<<<<<<< HEAD
=======

>>>>>>> b925e654
            this.log.Debug("Deleting device", () => new { deviceId });

            try
            {
                await this.registry.RemoveDeviceAsync(deviceId);
            }
            catch (IotHubCommunicationException error)
            {
                this.log.Error("Failed to delete device (IotHubCommunicationException)", () => new { error.InnerException, error });
                throw;
            }
            catch (Exception error)
            {
                this.log.Error("Failed to delete device", () => new { error });
                throw;
            }
        }

        /// <summary>
        /// Delete a list of devices
        /// </summary>
        public async Task DeleteListAsync(IEnumerable<string> deviceIds)
        {
            this.instance.InitRequired();

            var batches = this.SplitArray(deviceIds.ToList(), REGISTRY_MAX_BATCH_SIZE).ToArray();

            this.log.Info("Deleting devices",
                () => new { Count = deviceIds.Count(), Batches = batches.Length, REGISTRY_MAX_BATCH_SIZE });

            try
            {
                for (var batchNumber = 0; batchNumber < batches.Length; batchNumber++)
                {
                    var batch = batches[batchNumber];

                    this.log.Debug("Deleting devices batch",
                        () => new { batchNumber, batchSize = batch.Count() });

                    BulkRegistryOperationResult result = await this.registry.RemoveDevices2Async(
                        batch.Select(id => new Azure.Devices.Device(id)),
                        forceRemove: true);

                    this.log.Debug("Devices batch deleted",
                        () => new { batchNumber, result.IsSuccessful, result.Errors });

                    var errors = this.AnalyzeBatchErrors(result);
                    if (errors > 0)
                    {
                        throw new ExternalDependencyException($"Batch operation failed with {errors} errors");
                    }
                }
            }
            catch (TooManyDevicesException error)
            {
                var msg = "Failed to delete devices, the batch is too big";
                this.log.Error(msg, error);
                this.diagnosticsLogger.LogServiceError(msg, error.Message);
                throw;
            }
            catch (IotHubCommunicationException error)
            {
                var msg = "Failed to delete devices (IotHubCommunicationException)";
                this.log.Error(msg, () => new { error.InnerException, error });
                this.diagnosticsLogger.LogServiceError(msg, new { error.Message });
                throw;
            }
            catch (Exception error)
            {
                var msg = "Failed to delete devices";
                this.log.Error(msg, error);
                this.diagnosticsLogger.LogServiceError(msg, error.Message);
                throw;
            }
        }

        /// <summary>
        /// Generate a device Id
        /// </summary>
        public string GenerateId(string deviceModelId, int position)
        {
            return deviceModelId + "." + position;
        }

        // Create a list of devices using bulk import via storage account
        public async Task<string> CreateListUsingJobsAsync(IEnumerable<string> deviceIds)
        {
            this.instance.InitRequired();

            this.log.Info("Starting bulk device creation");

            // List of devices
            var serializedDevices = new List<string>();
            foreach (var deviceId in deviceIds)
            {
                var device = new ExportImportDevice
                {
                    Id = deviceId,
                    ImportMode = ImportMode.CreateOrUpdate,
                    Authentication = new AuthenticationMechanism
                    {
                        Type = AuthenticationType.Sas,
                        SymmetricKey = new SymmetricKey
                        {
                            PrimaryKey = this.fixedDeviceKey,
                            SecondaryKey = this.fixedDeviceKey
                        }
                    },
                    Status = DeviceStatus.Enabled,
                    Tags = new TwinCollection { [SIMULATED_TAG_KEY] = SIMULATED_TAG_VALUE }
                };

                serializedDevices.Add(JsonConvert.SerializeObject(device));
            }

            CloudBlockBlob blob;
            try
            {
                blob = await this.WriteDevicesToBlobAsync(serializedDevices);
            }
            catch (Exception e)
            {
                this.log.Error("Failed to create blob file required for the device import job", e);
                throw new ExternalDependencyException("Failed to create blob file", e);
            }

            // Create import job
            JobProperties job;
            try
            {
                var sasToken = this.GetSasTokenForImportExport();
                this.log.Info("Creating job to import devices");
                job = await this.registry.ImportDevicesAsync(blob.Container.StorageUri.PrimaryUri.AbsoluteUri + sasToken, blob.Name);
                this.log.Info("Job to import devices created");
            }
            catch (JobQuotaExceededException e)
            {
                this.log.Error("Job quota exceeded, retry later", e);
                throw new ExternalDependencyException("Job quota exceeded, retry later", e);
            }
            catch (Exception e)
            {
                this.log.Error("Failed to create device import job", e);
                throw new ExternalDependencyException("Failed to create device import job", e);
            }

            return job.JobId;
        }

        // Check if an IoT Hub job is complete
        public async Task<bool> IsJobCompleteAsync(string jobId, Action recreateJobSignal)
        {
            this.instance.InitRequired();

            JobProperties job;

            try
            {
                job = await this.registry.GetJobAsync(jobId);

                switch (job.Status)
                {
                    case JobStatus.Unknown:
                    case JobStatus.Scheduled:
                    case JobStatus.Queued:
                    case JobStatus.Enqueued:
                    case JobStatus.Running:
                        this.log.Debug("The Job is not complete yet", () => new { jobId, importJob = job });
                        return false;

                    case JobStatus.Completed:
                        this.log.Debug("The Job is complete", () => new { jobId, importJob = job });
                        return true;

                    case JobStatus.Failed:
                    case JobStatus.Cancelled:
                        this.log.Error("The Job failed or has been cancelled", () => new { jobId, importJob = job });
                        recreateJobSignal.Invoke();
                        return false;
                }
            }
            catch (Exception e)
            {
                this.log.Error("Error while checking job status", () => new { jobId, e });
                throw new ExternalDependencyException("Error while checking job status", e);
            }

            this.log.Error("Unknown registry job status", () => new { jobId, importJob = job });
            throw new ExternalDependencyException("Unknown job status: " + job.Status);
        }

        // Log the errors occurred during a batch operation
        private int AnalyzeBatchErrors(BulkRegistryOperationResult result)
        {
            if (result.Errors.Length == 0) return 0;

            var errorsByType = new Dictionary<string, int>();

            // Ignore errors reporting that devices already exist
            var errorToIgnore = ErrorCode.DeviceAlreadyExists.ToString();

            foreach (var error in result.Errors)
            {
                var k = error.ErrorCode.ToString();
                if (k == errorToIgnore) continue;

                if (errorsByType.ContainsKey(k))
                {
                    errorsByType[k]++;
                }
                else
                {
                    errorsByType[k] = 1;
                }
            }

            if (errorsByType.Count == 0) return 0;

            this.log.Error("Some errors occurred in the batch operation",
                () => new { errorsByType, result.Errors });

            return errorsByType.Count;
        }

        private async Task<CloudBlockBlob> WriteDevicesToBlobAsync(List<string> serializedDevices)
        {
            var sb = new StringBuilder();
            serializedDevices.ForEach(serializedDevice => sb.AppendLine(serializedDevice));

            // Write to blob
            var blob = await this.CreateImportExportBlobAsync();
            using (var stream = await blob.OpenWriteAsync())
            {
                byte[] bytes = Encoding.UTF8.GetBytes(sb.ToString());
                for (var i = 0; i < bytes.Length; i += 500)
                {
                    int length = Math.Min(bytes.Length - i, 500);
                    await stream.WriteAsync(bytes, i, length);
                }
            }

            return blob;
        }

        private async Task<CloudBlockBlob> CreateImportExportBlobAsync()
        {
            // Container for the files managed by Azure IoT SDK.
            // Note: use a new container to speed up the operation and avoid old files left over
            string containerName = ("iothub-" + DateTimeOffset.UtcNow.ToString("yyyy-MM-dd-HH-mm-ss-") + Guid.NewGuid().ToString("N")).ToLowerInvariant();
            string blobName = "devices.txt";

            this.log.Info("Creating import blob", () => new { containerName, blobName });

            CloudStorageAccount storageAccount = CloudStorageAccount.Parse(this.config.IoTHubImportStorageAccount);
            CloudBlobClient client = storageAccount.CreateCloudBlobClient();
            CloudBlobContainer container = client.GetContainerReference(containerName);
            CloudBlockBlob blob = container.GetBlockBlobReference(blobName);

            await container.CreateIfNotExistsAsync();
            await blob.DeleteIfExistsAsync();

            return blob;
        }

        private string GetSasTokenForImportExport()
        {
            CloudStorageAccount storageAccount = CloudStorageAccount.Parse(this.config.IoTHubImportStorageAccount);

            var policy = new SharedAccessAccountPolicy
            {
                Permissions = SharedAccessAccountPermissions.Read
                              | SharedAccessAccountPermissions.Write
                              | SharedAccessAccountPermissions.Delete
                              | SharedAccessAccountPermissions.Add
                              | SharedAccessAccountPermissions.Create
                              | SharedAccessAccountPermissions.Update,
                Services = SharedAccessAccountServices.Blob,
                ResourceTypes = SharedAccessAccountResourceTypes.Container | SharedAccessAccountResourceTypes.Object,
                SharedAccessExpiryTime = DateTime.UtcNow.AddMinutes(60),
                Protocols = SharedAccessProtocol.HttpsOnly
            };

            return storageAccount.GetSharedAccessSignature(policy);
        }

        // Create a Device object using a predefined authentication secret key
        private Azure.Devices.Device PrepareDeviceObject(string id, string key)
        {
            var result = new Azure.Devices.Device(id)
            {
                Authentication = new AuthenticationMechanism
                {
                    Type = AuthenticationType.Sas,
                    SymmetricKey = new SymmetricKey
                    {
                        PrimaryKey = key,
                        SecondaryKey = key
                    }
                }
            };

            return result;
        }

        private IDeviceClientWrapper GetDeviceSdkClient(Device device, IoTHubProtocol protocol)
        {
            var connectionString = $"HostName={device.IoTHubHostName};DeviceId={device.Id};SharedAccessKey={device.AuthPrimaryKey}";

            IDeviceClientWrapper sdkClient;
            switch (protocol)
            {
                case IoTHubProtocol.AMQP:
                    this.log.Debug("Creating AMQP device client",
                        () => new { device.Id, device.IoTHubHostName });

                    sdkClient = this.deviceClient.CreateFromConnectionString(connectionString, TransportType.Amqp_Tcp_Only);
                    break;

                case IoTHubProtocol.MQTT:
                    this.log.Debug("Creating MQTT device client",
                        () => new { device.Id, device.IoTHubHostName });

                    sdkClient = this.deviceClient.CreateFromConnectionString(connectionString, TransportType.Mqtt_Tcp_Only);
                    break;

                case IoTHubProtocol.HTTP:
                    this.log.Debug("Creating HTTP device client",
                        () => new { device.Id, device.IoTHubHostName });

                    sdkClient = this.deviceClient.CreateFromConnectionString(connectionString, TransportType.Http1);
                    break;

                default:
                    this.log.Error("Unable to create a client for the given protocol",
                        () => new { protocol });

                    throw new InvalidConfigurationException($"Unable to create a client for the given protocol ({protocol})");
            }

            sdkClient.DisableRetryPolicy();
            if (this.config.IoTHubSdkDeviceClientTimeout.HasValue)
            {
                sdkClient.OperationTimeoutInMilliseconds = this.config.IoTHubSdkDeviceClientTimeout.Value;
            }

            return sdkClient;
        }

        private IEnumerable<IEnumerable<T>> SplitArray<T>(IReadOnlyCollection<T> array, int size)
        {
            var count = (int) Math.Ceiling((float) array.Count / size);
            for (int i = 0; i < count; i++)
            {
                yield return array.Skip(i * size).Take(size);
            }
        }
    }
}<|MERGE_RESOLUTION|>--- conflicted
+++ resolved
@@ -28,11 +28,7 @@
     {
         // Set IoTHub connection strings, using either the user provided value or the configuration, 
         // initialize the IoT Hub registry, and perform other initializations. 
-<<<<<<< HEAD
-        Task InitAsync(Models.Simulation simulation);
-=======
         Task InitAsync();
->>>>>>> b925e654
 
         // Get a client for the device
         IDeviceClient GetClient(Device device, IoTHubProtocol protocol, IScriptInterpreter scriptInterpreter);
@@ -94,18 +90,10 @@
         private readonly ILogger log;
         private readonly IDiagnosticsLogger diagnosticsLogger;
         private readonly IServicesConfig config;
-<<<<<<< HEAD
-        private readonly IDeviceClientWrapper deviceClient;
-=======
->>>>>>> b925e654
         private readonly IInstance instance;
 
         private readonly bool twinReadsWritesEnabled;
         private string ioTHubHostName;
-<<<<<<< HEAD
-        private IRegistryManager registry;
-=======
->>>>>>> b925e654
         private string connString;
         private string fixedDeviceKey;
 
@@ -128,20 +116,11 @@
 
             this.connString = null;
             this.twinReadsWritesEnabled = config.TwinReadWriteEnabled;
-<<<<<<< HEAD
-            this.instance = instance;
-=======
->>>>>>> b925e654
         }
 
         // Set IoTHub connection strings, using either the user provided value or the configuration, 
         // initialize the IoT Hub registry, and perform other initializations. 
         // TODO: use the simulation object to decide which conn string to use
-<<<<<<< HEAD
-        public async Task InitAsync(Models.Simulation simulation)
-        {
-            this.instance.InitOnce();
-=======
         public async Task InitAsync()
         {
             // Until SimulationContext is merged, this class is a singleton and we want
@@ -159,25 +138,16 @@
             {
                 this.instance.InitOnce();
             }
->>>>>>> b925e654
 
             try
             {
                 // Retrieve connection string from file/storage
-<<<<<<< HEAD
-                this.connString = await this.connectionStringManager.GetIotHubConnectionStringAsync();
-=======
                 this.connString = await this.connectionStringManager.GetConnectionStringAsync();
->>>>>>> b925e654
 
                 // Parse connection string, this triggers an exception if the string is invalid
                 IotHubConnectionStringBuilder connStringBuilder = IotHubConnectionStringBuilder.Create(this.connString);
 
                 // Prepare registry class used to create/retrieve devices
-<<<<<<< HEAD
-                //this.registry = this.registry.CreateFromConnectionString(this.connString);
-=======
->>>>>>> b925e654
                 this.registry.Init(this.connString);
                 this.log.Debug("Device registry object ready", () => new { this.ioTHubHostName });
 
@@ -271,10 +241,7 @@
         public async Task<Device> CreateAsync(string deviceId)
         {
             this.instance.InitRequired();
-<<<<<<< HEAD
-=======
-
->>>>>>> b925e654
+
             var start = DateTimeOffset.UtcNow.ToUnixTimeMilliseconds();
 
             try
@@ -352,10 +319,7 @@
         public async Task DeleteAsync(string deviceId)
         {
             this.instance.InitRequired();
-<<<<<<< HEAD
-=======
-
->>>>>>> b925e654
+
             this.log.Debug("Deleting device", () => new { deviceId });
 
             try
