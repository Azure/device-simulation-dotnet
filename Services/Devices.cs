--- conflicted
+++ resolved
@@ -46,15 +46,10 @@
         // Delete a list of devices
         Task DeleteListAsync(IEnumerable<string> deviceIds);
 
-<<<<<<< HEAD
         /// <summary>
         /// Generate a device Id
         /// </summary>
         string GenerateId(string simulationId, string deviceModelId, int position);
-=======
-        // Generate a device Id
-        string GenerateId(string deviceModelId, int position);
->>>>>>> c8849258
     }
 
     public class Devices : IDevices
@@ -320,15 +315,10 @@
             }
         }
 
-<<<<<<< HEAD
         /// <summary>
         /// Generate a device Id
         /// </summary>
         public string GenerateId(string simulationId, string deviceModelId, int position)
-=======
-        // Generate a device Id
-        public string GenerateId(string deviceModelId, int position)
->>>>>>> c8849258
         {
             return simulationId + "." + deviceModelId + "." + position;
         }
