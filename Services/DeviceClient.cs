--- conflicted
+++ resolved
@@ -67,13 +67,7 @@
             {
                 // TODO: HTTP clients don't "connect", find out how HTTP connections are measured and throttled
                 //       https://github.com/Azure/device-simulation-dotnet/issues/85
-<<<<<<< HEAD
-                // Kirpas: Rate limiting the connections is degrading our guidance perf
-                await this.rateLimiting.LimitConnectionsAsync(() => this.client.OpenAsync());
-                //await this.client.OpenAsync();
-=======
                 await this.client.OpenAsync();
->>>>>>> 0075b280
                 this.connected = true;
             }
         }
@@ -159,16 +153,7 @@
         {
             try
             {
-<<<<<<< HEAD
-                if (!this.connected) await this.ConnectAsync();
-
-                // Kirpas: Below code is degrading the perf for our guidance target
-                await this.rateLimiting.LimitMessagesAsync(
-                    () => this.client.SendEventAsync(message));
-                //await this.client.SendEventAsync(message);
-=======
                 await this.client.SendEventAsync(message);
->>>>>>> 0075b280
 
                 this.log.Debug("SendRawMessageAsync for device", () => new
                 {
