--- conflicted
+++ resolved
@@ -106,15 +106,9 @@
 
         public Task UpdateTwinAsync(Device device)
         {
-<<<<<<< HEAD
-            // TODO see https://github.com/Azure/device-simulation-dotnet/tree/send-twin-updates
-            // for future PR
-            throw new NotImplementedException();
-=======
             // TODO branch for twin updates to IoT Hub located at:
             //      https://github.com/Azure/device-simulation-dotnet/tree/send-twin-updates
             return Task.CompletedTask;
->>>>>>> a719a483
         }
 
         private async Task SendRawMessageAsync(Message message)
