﻿// Copyright (c) Microsoft. All rights reserved.

using System;
using System.Collections.Generic;
using System.Text;
using System.Threading.Tasks;
using Microsoft.Azure.Devices.Client;
using Microsoft.Azure.Devices.Shared;
using Microsoft.Azure.IoTSolutions.DeviceSimulation.Services.Diagnostics;
using Microsoft.Azure.IoTSolutions.DeviceSimulation.Services.Models;
using Newtonsoft.Json.Linq;
using Microsoft.Azure.IoTSolutions.DeviceSimulation.Services.Simulation;

namespace Microsoft.Azure.IoTSolutions.DeviceSimulation.Services
{
    public interface IDeviceClient
    {
        IoTHubProtocol Protocol { get; }

        Task SendMessageAsync(string message, DeviceModel.DeviceModelMessageSchema schema);

        Task SendRawMessageAsync(Message message);

        Task DisconnectAsync();

        Task UpdateTwinAsync(Device device);

<<<<<<< HEAD
        void RegisterMethodsForDevice(Dictionary<string, object> deviceState, IDictionary<string, Script> methods, IScriptInterpreter scriptInterpreter);
=======
        void RegisterMethodsForDevice(IDictionary<string, Script> methods);
>>>>>>> 6ca39dd5
        

    }

    public class DeviceClient : IDeviceClient
    {
        private const string DateFormat = "yyyy-MM-dd'T'HH:mm:sszzz";

        // See also https://github.com/Azure/toketi-iothubreact/blob/master/src/main/scala/com/microsoft/azure/iot/iothubreact/MessageFromDevice.scala
        private const string CreationTimeProperty = "$$CreationTimeUtc";

        private const string MessageSchemaProperty = "$$MessageSchema";
        private const string ContentProperty = "$$ContentType";

        private readonly Azure.Devices.Client.DeviceClient client;
        private readonly ILogger log;
        private readonly IoTHubProtocol protocol;
        private readonly string deviceId;

        //used to create method pointers for the device for the IoTHub to callback to
        private DeviceMethods deviceMethods;

        public DeviceClient(
            Azure.Devices.Client.DeviceClient client,
            IoTHubProtocol protocol,
            ILogger logger, 
            string deviceId)
        {
            this.client = client;
            this.protocol = protocol;
            this.log = logger;
            this.deviceId = deviceId;
        }

        public IoTHubProtocol Protocol { get { return this.protocol; } }

<<<<<<< HEAD
        public void RegisterMethodsForDevice(Dictionary<string, object> deviceState, IDictionary<string, Script> methods, IScriptInterpreter scriptInterpreter)
=======
        public void RegisterMethodsForDevice(IDictionary<string, Script> methods)
>>>>>>> 6ca39dd5
        {
            log.Debug("Attempting to setup methods for device", () => new 
            {
                this.deviceId                
            });
<<<<<<< HEAD
            deviceMethods = new DeviceMethods(this.client, log, methods, deviceState, this.deviceId, scriptInterpreter);
=======
            deviceMethods = new DeviceMethods(this.client, log, methods, this.deviceId);
>>>>>>> 6ca39dd5
        }

        public async Task SendMessageAsync(string message, DeviceModel.DeviceModelMessageSchema schema)
        {
            var eventMessage = new Message(Encoding.UTF8.GetBytes(message));
            eventMessage.Properties.Add(CreationTimeProperty, DateTimeOffset.UtcNow.ToString(DateFormat));
            eventMessage.Properties.Add(MessageSchemaProperty, schema.Name);
            eventMessage.Properties.Add(ContentProperty, "JSON");

            await this.SendRawMessageAsync(eventMessage);

            log.Debug("SendMessageAsync for device", () => new
            {
                this.deviceId
            });
        }

        public async Task SendRawMessageAsync(Message message)
        {
            try
            {
                await this.client.SendEventAsync(message);

                log.Debug("SendRawMessageAsync for device", () => new
                {
                    this.deviceId
                });
            }
            catch (Exception e)
            {
                this.log.Error("Message delivery failed",
                    () => new
                    {
                        Protocol = this.protocol.ToString(),
                        ExceptionMessage = e.Message,
                        Exception = e.GetType().FullName,
                        e.InnerException
                    });
            }
        }

        public async Task UpdateTwinAsync(Device device)
        {
            var azureTwin = await this.GetTwinAsync();

            // Remove properties
            var props = azureTwin.Properties.Reported.GetEnumerator();
            while (props.MoveNext())
            {
                var current = (KeyValuePair<string, object>)props.Current;

                if (!device.Twin.ReportedProperties.ContainsKey(current.Key))
                {
                    this.log.Debug("Removing key", () => new { current.Key });
                    azureTwin.Properties.Reported[current.Key] = null;
                }
            }

            // Write properties
            var reportedProperties = DictionaryToTwinCollection(device.Twin.ReportedProperties);

            await this.client.UpdateReportedPropertiesAsync(reportedProperties);
        }

        public async Task DisconnectAsync()
        {
            if (this.client != null)
            {
                await this.client.CloseAsync();
                this.client.Dispose();
            }
        }

        private async Task<Twin> GetTwinAsync()
        {
            return await this.client.GetTwinAsync();
        }

        private static TwinCollection DictionaryToTwinCollection(Dictionary<string, JToken> x)
        {
            var result = new TwinCollection();

            if (x != null)
            {
                foreach (KeyValuePair<string, JToken> item in x)
                {
                    try
                    {
                        result[item.Key] = item.Value;
                    }
                    catch (Exception e)
                    {
                        Console.WriteLine(e);
                        throw;
                    }
                }
            }

            return result;
        }
    }
}<|MERGE_RESOLUTION|>--- conflicted
+++ resolved
@@ -25,12 +25,7 @@
 
         Task UpdateTwinAsync(Device device);
 
-<<<<<<< HEAD
         void RegisterMethodsForDevice(Dictionary<string, object> deviceState, IDictionary<string, Script> methods, IScriptInterpreter scriptInterpreter);
-=======
-        void RegisterMethodsForDevice(IDictionary<string, Script> methods);
->>>>>>> 6ca39dd5
-        
 
     }
 
@@ -66,21 +61,16 @@
 
         public IoTHubProtocol Protocol { get { return this.protocol; } }
 
-<<<<<<< HEAD
         public void RegisterMethodsForDevice(Dictionary<string, object> deviceState, IDictionary<string, Script> methods, IScriptInterpreter scriptInterpreter)
-=======
-        public void RegisterMethodsForDevice(IDictionary<string, Script> methods)
->>>>>>> 6ca39dd5
+
         {
             log.Debug("Attempting to setup methods for device", () => new 
             {
                 this.deviceId                
             });
-<<<<<<< HEAD
+
             deviceMethods = new DeviceMethods(this.client, log, methods, deviceState, this.deviceId, scriptInterpreter);
-=======
-            deviceMethods = new DeviceMethods(this.client, log, methods, this.deviceId);
->>>>>>> 6ca39dd5
+
         }
 
         public async Task SendMessageAsync(string message, DeviceModel.DeviceModelMessageSchema schema)
