--- conflicted
+++ resolved
@@ -11,10 +11,7 @@
 using Microsoft.Azure.Devices.Shared;
 using Microsoft.Azure.IoTSolutions.DeviceSimulation.Services.Diagnostics;
 using Microsoft.Azure.IoTSolutions.DeviceSimulation.Services.Exceptions;
-<<<<<<< HEAD
-=======
 using Microsoft.Azure.IoTSolutions.DeviceSimulation.Services.IotHub;
->>>>>>> c8849258
 using Microsoft.Azure.IoTSolutions.DeviceSimulation.Services.Models;
 using Newtonsoft.Json;
 using Newtonsoft.Json.Linq;
@@ -262,7 +259,6 @@
             }
         }
 
-<<<<<<< HEAD
         private async Task SendProtobufMessageAsync(string message, DeviceModel.DeviceModelMessageSchema schema)
         {
             var eventMessage = default(Message);
@@ -331,9 +327,6 @@
         }
 
         private static TwinCollection SmartDictionaryToTwinCollection(ISmartDictionary dictionary)
-=======
-        private TwinCollection SmartDictionaryToTwinCollection(ISmartDictionary dictionary)
->>>>>>> c8849258
         {
             var result = new TwinCollection();
 
