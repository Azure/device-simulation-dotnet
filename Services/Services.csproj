--- conflicted
+++ resolved
@@ -1,4 +1,4 @@
-﻿<?xml version="1.0" encoding="utf-8"?>
+<?xml version="1.0" encoding="utf-8"?>
 <Project ToolsVersion="4.0" DefaultTargets="Build" xmlns="http://schemas.microsoft.com/developer/msbuild/2003">
   <Import Project="$(MSBuildExtensionsPath)\$(MSBuildToolsVersion)\Microsoft.Common.props" Condition="Exists('$(MSBuildExtensionsPath)\$(MSBuildToolsVersion)\Microsoft.Common.props')" />
   <PropertyGroup>
@@ -47,7 +47,6 @@
     <Reference Include="System.Xml" />
   </ItemGroup>
   <ItemGroup>
-<<<<<<< HEAD
     <Compile Include="Concurrency\Etags.cs" />
     <Compile Include="Exceptions\ConflictingResourceException.cs" />
     <Compile Include="Exceptions\InvalidInputException.cs" />
@@ -55,16 +54,11 @@
     <Compile Include="Exceptions\ResourceOutOfDateException.cs" />
     <Compile Include="Models\SimulationPatch.cs" />
     <Compile Include="Simulations.cs" />
-=======
->>>>>>> 16a85165
     <Compile Include="DeviceTypes.cs" />
     <Compile Include="Exceptions\InvalidConfigurationException.cs" />
     <Compile Include="Models\DeviceType.cs" />
     <Compile Include="Models\IoTHubProtocol.cs" />
-<<<<<<< HEAD
     <Compile Include="Models\Simulation.cs" />
-=======
->>>>>>> 16a85165
     <Compile Include="Properties\AssemblyInfo.cs" />
     <Compile Include="Runtime\ServicesConfig.cs" />
   </ItemGroup>
