﻿// Copyright (c) Microsoft. All rights reserved.

using Microsoft.Azure.IoTSolutions.DeviceSimulation.Services.Exceptions;

namespace Microsoft.Azure.IoTSolutions.DeviceSimulation.Services.Concurrency
{
    public interface IConcurrencyConfig
    {
        int TelemetryThreads { get; }
        int MaxPendingConnections { get; }
        int MaxPendingTelemetry { get; }
        int MaxPendingTwinWrites { get; }
        int MinDeviceStateLoopDuration { get; }
        int MinDeviceConnectionLoopDuration { get; }
        int MinDeviceTelemetryLoopDuration { get; }
        int MinDevicePropertiesLoopDuration { get; }
<<<<<<< HEAD
        int MaxPendingTasks { get; }
=======
        int MaxPendingStorageTasks { get; }
>>>>>>> 30a95295
    }

    public class ConcurrencyConfig : IConcurrencyConfig
    {
        private const int DEFAULT_TELEMETRY_THREADS = 4;
        private const int DEFAULT_MAX_PENDING_CONNECTIONS = 200;
        private const int DEFAULT_MAX_PENDING_TELEMETRY = 1000;
        private const int DEFAULT_MAX_PENDING_TWIN_WRITES = 50;
        private const int DEFAULT_MIN_DEVICE_STATE_LOOP_DURATION = 1000;
        private const int DEFAULT_MIN_DEVICE_CONNECTION_LOOP_DURATION = 1000;
        private const int DEFAULT_MIN_DEVICE_TELEMETRY_LOOP_DURATION = 500;
        private const int DEFAULT_MIN_DEVICE_PROPERTIES_LOOP_DURATION = 2000;
<<<<<<< HEAD
        private const int DEFAULT_MAX_PENDING_TASKS = 25;
=======
        private const int DEFAULT_MAX_PENDING_STORAGE_TASKS = 25;
>>>>>>> 30a95295

        private const int MAX_TELEMETRY_THREADS = 20;
        private const int MAX_MAX_PENDING_CONNECTIONS = 1000;
        private const int MAX_MAX_PENDING_TELEMETRY = 5000;
        private const int MAX_MAX_PENDING_TWIN_WRITES = 500;
        private const int MAX_LOOP_DURATION = 2000;

        private int telemetryThreads;
        private int maxPendingConnections;
        private int maxPendingTelemetry;
        private int maxPendingTwinWrites;
        private int minDeviceStateLoopDuration;
        private int minDeviceConnectionLoopDuration;
        private int minDeviceTelemetryLoopDuration;
        private int minDevicePropertiesLoopDuration;
<<<<<<< HEAD
        private int maxPendingTasks;
=======
        private int maxPendingStorageTasks;
>>>>>>> 30a95295

        public ConcurrencyConfig()
        {
            // Initialize object with default values
            this.TelemetryThreads = DEFAULT_TELEMETRY_THREADS;
            this.MaxPendingConnections = DEFAULT_MAX_PENDING_CONNECTIONS;
            this.MaxPendingTelemetry = DEFAULT_MAX_PENDING_TELEMETRY;
            this.MaxPendingTwinWrites = DEFAULT_MAX_PENDING_TWIN_WRITES;
            this.MinDeviceStateLoopDuration = DEFAULT_MIN_DEVICE_STATE_LOOP_DURATION;
            this.MinDeviceConnectionLoopDuration = DEFAULT_MIN_DEVICE_CONNECTION_LOOP_DURATION;
            this.MinDeviceTelemetryLoopDuration = DEFAULT_MIN_DEVICE_TELEMETRY_LOOP_DURATION;
            this.MinDevicePropertiesLoopDuration = DEFAULT_MIN_DEVICE_PROPERTIES_LOOP_DURATION;
<<<<<<< HEAD
            this.MaxPendingTasks = DEFAULT_MAX_PENDING_TASKS;
=======
            this.MaxPendingStorageTasks = DEFAULT_MAX_PENDING_STORAGE_TASKS;
>>>>>>> 30a95295
        }

        /// <summary>
        /// How many threads to use to send telemetry.
        /// A value too high (e.g. more than 10) can decrease the overall throughput due to context switching.
        /// A value too low (e.g. less than 2) can decrease the overall throughput due to the time required to
        /// loop through all the devices, when dealing we several thousands of devices.
        /// </summary>
        public int TelemetryThreads
        {
            get => this.telemetryThreads;
            set
            {
                if (value < 1 || value > MAX_TELEMETRY_THREADS)
                {
                    throw new InvalidConfigurationException(
                        "The number of telemetry threads is not valid. " +
                        "Use a value within 1 and " + MAX_TELEMETRY_THREADS);
                }

                this.telemetryThreads = value;
            }
        }

        /// <summary>
        /// While connecting all the devices, limit the number of connections waiting to be
        /// established. A low number will slow down the time required to connect all the devices.
        /// A number too high will increase the number of threads, overloading the CPU.
        /// </summary>
        public int MaxPendingConnections
        {
            get => this.maxPendingConnections;
            set
            {
                if (value < 1 || value > MAX_MAX_PENDING_CONNECTIONS)
                {
                    throw new InvalidConfigurationException(
                        "The max number of pending connections is not valid. " +
                        "Use a value within 1 and " + MAX_MAX_PENDING_CONNECTIONS);
                }

                this.maxPendingConnections = value;
            }
        }

        /// <summary>
        /// While sending telemetry, limit the number of messages waiting to be delivered.
        /// A low number will slow down the simulation.
        /// A number too high will increase the number of threads, overloading the CPU.
        /// </summary>
        public int MaxPendingTelemetry
        {
            get => this.maxPendingTelemetry;
            set
            {
                if (value < 1 || value > MAX_MAX_PENDING_TELEMETRY)
                {
                    throw new InvalidConfigurationException(
                        "The max number of pending telemetry is not valid. " +
                        "Use a value within 1 and " + MAX_MAX_PENDING_TELEMETRY);
                }

                this.maxPendingTelemetry = value;
            }
        }

        /// <summary>
        /// While writing device twins, limit the number of pending operations waiting to be completed.
        /// </summary>
        /// <exception cref="InvalidConfigurationException"></exception>
        public int MaxPendingTwinWrites
        {
            get => this.maxPendingTwinWrites;
            set
            {
                if (value < 1 || value > MAX_MAX_PENDING_TWIN_WRITES)
                {
                    throw new InvalidConfigurationException(
                        "The max number of pending twin writes is not valid. " +
                        "Use a value within 1 and " + MAX_MAX_PENDING_TWIN_WRITES);
                }

                this.maxPendingTwinWrites = value;
            }
        }

        /// <summary>
        /// # When simulating behavior for all the devices in a thread, slow down if the loop through
        /// all the devices takes less than N msecs. This is also the minimum time between two
        /// state changes for the same device.
        /// </summary>
        public int MinDeviceStateLoopDuration
        {
            get => this.minDeviceStateLoopDuration;
            set
            {
                if (value < 1 || value > MAX_LOOP_DURATION)
                {
                    throw new InvalidConfigurationException(
                        "The min duration of the device state loop is not valid. " +
                        "Use a value within 1 and " + MAX_LOOP_DURATION);
                }

                this.minDeviceStateLoopDuration = value;
            }
        }

        /// <summary>
        /// When connecting the devices, slow down if the loop through all the devices takes less
        /// than N msecs.
        /// </summary>
        public int MinDeviceConnectionLoopDuration
        {
            get => this.minDeviceConnectionLoopDuration;
            set
            {
                if (value < 1 || value > MAX_LOOP_DURATION)
                {
                    throw new InvalidConfigurationException(
                        "The min duration of the devices connection loop is not valid. " +
                        "Use a value within 1 and " + MAX_LOOP_DURATION);
                }

                this.minDeviceConnectionLoopDuration = value;
            }
        }

        /// <summary>
        /// When sending telemetry for all the devices in a thread, slow down if the loop through
        /// all the devices takes less than N msecs. This is also the minimum time between two
        /// messages from the same device.
        /// </summary>
        public int MinDeviceTelemetryLoopDuration
        {
            get => this.minDeviceTelemetryLoopDuration;
            set
            {
                if (value < 1 || value > MAX_LOOP_DURATION)
                {
                    throw new InvalidConfigurationException(
                        "The min duration of the device telemetry loop is not valid. " +
                        "Use a value within 1 and " + MAX_LOOP_DURATION);
                }

                this.minDeviceTelemetryLoopDuration = value;
            }
        }

        /// <summary>
        /// When writing device twins for all the devices in a thread, slow down if the loop through
        /// all the devices takes less than N msecs.
        /// </summary>
        public int MinDevicePropertiesLoopDuration
        {
            get => this.minDevicePropertiesLoopDuration;
            set
            {
                if (value < 1 || value > MAX_LOOP_DURATION)
                {
                    throw new InvalidConfigurationException(
                        "The min duration of the device properties loop is not valid. " +
                        "Use a value within 1 and " + MAX_LOOP_DURATION);
                }

                this.minDevicePropertiesLoopDuration = value;
            }
        }

        /// <summary>
        /// The maximum number of pending tasks on a thread.
        /// </summary>
<<<<<<< HEAD
        public int MaxPendingTasks
        {
            get => this.maxPendingTasks;
            set => this.maxPendingTasks = value;
=======
        public int MaxPendingStorageTasks
        {
            get => this.maxPendingStorageTasks;
            set => this.maxPendingStorageTasks = value;
>>>>>>> 30a95295
        }
    }
}<|MERGE_RESOLUTION|>--- conflicted
+++ resolved
@@ -14,11 +14,7 @@
         int MinDeviceConnectionLoopDuration { get; }
         int MinDeviceTelemetryLoopDuration { get; }
         int MinDevicePropertiesLoopDuration { get; }
-<<<<<<< HEAD
-        int MaxPendingTasks { get; }
-=======
         int MaxPendingStorageTasks { get; }
->>>>>>> 30a95295
     }
 
     public class ConcurrencyConfig : IConcurrencyConfig
@@ -31,11 +27,7 @@
         private const int DEFAULT_MIN_DEVICE_CONNECTION_LOOP_DURATION = 1000;
         private const int DEFAULT_MIN_DEVICE_TELEMETRY_LOOP_DURATION = 500;
         private const int DEFAULT_MIN_DEVICE_PROPERTIES_LOOP_DURATION = 2000;
-<<<<<<< HEAD
-        private const int DEFAULT_MAX_PENDING_TASKS = 25;
-=======
         private const int DEFAULT_MAX_PENDING_STORAGE_TASKS = 25;
->>>>>>> 30a95295
 
         private const int MAX_TELEMETRY_THREADS = 20;
         private const int MAX_MAX_PENDING_CONNECTIONS = 1000;
@@ -51,11 +43,7 @@
         private int minDeviceConnectionLoopDuration;
         private int minDeviceTelemetryLoopDuration;
         private int minDevicePropertiesLoopDuration;
-<<<<<<< HEAD
-        private int maxPendingTasks;
-=======
         private int maxPendingStorageTasks;
->>>>>>> 30a95295
 
         public ConcurrencyConfig()
         {
@@ -68,11 +56,7 @@
             this.MinDeviceConnectionLoopDuration = DEFAULT_MIN_DEVICE_CONNECTION_LOOP_DURATION;
             this.MinDeviceTelemetryLoopDuration = DEFAULT_MIN_DEVICE_TELEMETRY_LOOP_DURATION;
             this.MinDevicePropertiesLoopDuration = DEFAULT_MIN_DEVICE_PROPERTIES_LOOP_DURATION;
-<<<<<<< HEAD
-            this.MaxPendingTasks = DEFAULT_MAX_PENDING_TASKS;
-=======
             this.MaxPendingStorageTasks = DEFAULT_MAX_PENDING_STORAGE_TASKS;
->>>>>>> 30a95295
         }
 
         /// <summary>
@@ -244,17 +228,10 @@
         /// <summary>
         /// The maximum number of pending tasks on a thread.
         /// </summary>
-<<<<<<< HEAD
-        public int MaxPendingTasks
-        {
-            get => this.maxPendingTasks;
-            set => this.maxPendingTasks = value;
-=======
         public int MaxPendingStorageTasks
         {
             get => this.maxPendingStorageTasks;
             set => this.maxPendingStorageTasks = value;
->>>>>>> 30a95295
         }
     }
 }