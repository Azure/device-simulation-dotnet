--- conflicted
+++ resolved
@@ -161,7 +161,6 @@
 
             return pauseMsecs;
         }
-<<<<<<< HEAD
 
         // Increase the counter, taking a pause if the caller is going too fast.
         // Return a boolean indicating whether a pause was required.
@@ -175,21 +174,6 @@
                 return true;
             }
 
-=======
-
-        // Increase the counter, taking a pause if the caller is going too fast.
-        // Return a boolean indicating whether a pause was required.
-        public async Task<bool> IncreaseAsync(CancellationToken token)
-        {
-            var pauseMsecs = this.GetPause();
-
-            if (pauseMsecs > 0)
-            {
-                await Task.Delay((int) pauseMsecs, token);
-                return true;
-            }
-
->>>>>>> ea79508a
             return false;
         }
 
