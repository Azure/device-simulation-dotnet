--- conflicted
+++ resolved
@@ -55,10 +55,7 @@
 
         // The max frequency to enforce, e.g. the maximum number
         // of events allowed within a minute, a second, etc.
-<<<<<<< HEAD
-=======
         private int eventsPerTimeUnit;
->>>>>>> 070663df
 
         // A description used for diagnostics logs
         private readonly string name;
@@ -94,11 +91,7 @@
 
             this.rate = rate;
             this.name = name;
-<<<<<<< HEAD
-            this.EventsPerTimeUnit = rate;
-=======
             this.eventsPerTimeUnit = this.rate;
->>>>>>> 070663df
             this.timeUnitLength = timeUnitLength;
 
             this.timestamps = new Queue<long>();
