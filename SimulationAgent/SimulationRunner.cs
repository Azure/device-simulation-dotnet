// Copyright (c) Microsoft. All rights reserved.

using System;
using System.Collections.Concurrent;
using System.Collections.Generic;
using System.Linq;
using System.Threading;
using System.Threading.Tasks;
using Microsoft.Azure.IoTSolutions.DeviceSimulation.Services;
using Microsoft.Azure.IoTSolutions.DeviceSimulation.Services.Concurrency;
using Microsoft.Azure.IoTSolutions.DeviceSimulation.Services.Diagnostics;
using Microsoft.Azure.IoTSolutions.DeviceSimulation.Services.Exceptions;
using Microsoft.Azure.IoTSolutions.DeviceSimulation.Services.Models;
using Microsoft.Azure.IoTSolutions.DeviceSimulation.Services.Runtime;
using Microsoft.Azure.IoTSolutions.DeviceSimulation.SimulationAgent.DeviceConnection;
using Microsoft.Azure.IoTSolutions.DeviceSimulation.SimulationAgent.DeviceProperties;
using Microsoft.Azure.IoTSolutions.DeviceSimulation.SimulationAgent.DeviceState;
using Microsoft.Azure.IoTSolutions.DeviceSimulation.SimulationAgent.DeviceTelemetry;

namespace Microsoft.Azure.IoTSolutions.DeviceSimulation.SimulationAgent
{
    public interface ISimulationRunner
    {
        Task StartAsync(Simulation simulation);
        void Stop();
        void AddDevice(string deviceId, string modelId);
        void DeleteDevices(List<string> ids);
        long ActiveDevicesCount { get; }
        long TotalMessagesCount { get; }
        long FailedMessagesCount { get; }
        long FailedDeviceConnectionsCount { get; }
        long FailedDeviceTwinUpdatesCount { get; }
        long SimulationErrorsCount { get; }
    }

    public class SimulationRunner : ISimulationRunner
    {
        // Allow time to obtain the IoT Hub connection string from storage
        private const int DEVICES_INIT_TIMEOUT_SECS = 5;

        // Allow 30 seconds to create the devices (1000 devices normally takes 2-3 seconds)
        private const int DEVICES_CREATION_TIMEOUT_SECS = 30;

        // Application logger
        private readonly ILogger log;

        // Diagnostics logger
        private readonly IDiagnosticsLogger diagnosticsLogger;

        // Settings to optimize scheduling
        private readonly ConnectionLoopSettings connectionLoopSettings;

        // Settings to optimize scheduling
        private readonly PropertiesLoopSettings propertiesLoopSettings;

        // Service used to load device models details
        private readonly IDeviceModels deviceModels;

        // Logic used to prepare device models, overriding settings as requested by the UI
        private readonly IDeviceModelsGeneration deviceModelsOverriding;

        // Reference to the singleton used to access the devices
        private readonly IDevices devices;

        // DI factory used to instantiate actors
        private readonly IFactory factory;

        // List of all the actors managing the devices state
        private readonly IDictionary<string, IDeviceStateActor> deviceStateActors;

        // Contains all the actors responsible to connect the devices
        private readonly IDictionary<string, IDeviceConnectionActor> deviceConnectionActors;

        // Contains all the actors sending telemetry
        private readonly IDictionary<string, IDeviceTelemetryActor> deviceTelemetryActors;

        // Contains all the actors sending device property updates to Azure IoT Hub
        private readonly IDictionary<string, IDevicePropertiesActor> devicePropertiesActors;

        // Service used to reset all rateLimiting counters
        private readonly IRateLimiting rateLimiting;

        // Configure concurrency, threads, etc.
        private readonly ISimulationConcurrencyConfig simulationConcurrencyConfig;

        // The thread responsible for updating devices/sensors state
        private Thread devicesStateThread;

        // The thread responsible for connecting all the devices to Azure IoT Hub
        private Thread devicesConnectionThread;

        // Array of threads used to send telemetry
        private Thread[] devicesTelemetryThreads;

        // The thread responsible for sending device property updates to Azure IoT Hub
        private Thread devicesPropertiesThread;

        // Simple lock objects toi avoid contentions
        private readonly object startLock;

        // Flags signaling whether the simulation is starting or stopping (to reduce blocked threads)
        private bool starting;
        private bool stopping;

        // Flag signaling whether the simulation has started and is running (to avoid contentions)
        private bool running;

        // Counter for simulation error
        private long simulationErrors;

        public SimulationRunner(
            IRateLimitingConfig ratingConfig,
            IRateLimiting rateLimiting,
            ISimulationConcurrencyConfig simulationConcurrencyConfig,
            ILogger logger,
            IDiagnosticsLogger diagnosticsLogger,
            IDeviceModels deviceModels,
            IDeviceModelsGeneration deviceModelsOverriding,
            IDevices devices,
            IFactory factory)
        {
            this.connectionLoopSettings = new ConnectionLoopSettings(ratingConfig);
            this.propertiesLoopSettings = new PropertiesLoopSettings(ratingConfig);

            this.simulationConcurrencyConfig = simulationConcurrencyConfig;
            this.log = logger;
            this.diagnosticsLogger = diagnosticsLogger;
            this.deviceModels = deviceModels;
            this.deviceModelsOverriding = deviceModelsOverriding;
            this.devices = devices;
            this.factory = factory;

            this.startLock = new { };
            this.running = false;
            this.starting = false;
            this.stopping = false;
            this.rateLimiting = rateLimiting;

            // TODO: Init will be called from SimulationContext when this runner
            //       is replaced by the SimulationManager.
            this.rateLimiting.Init(ratingConfig);

            this.deviceStateActors = new ConcurrentDictionary<string, IDeviceStateActor>();
            this.deviceConnectionActors = new ConcurrentDictionary<string, IDeviceConnectionActor>();
            this.deviceTelemetryActors = new ConcurrentDictionary<string, IDeviceTelemetryActor>();
            this.devicePropertiesActors = new ConcurrentDictionary<string, IDevicePropertiesActor>();
        }

        /// <summary>
        /// For each device model in the simulation, create a 'Count'
        /// number of actors, each responsible for updating the simulated device state.
        /// 
        /// For each device model in the simulation, and for each message in the model,
        /// create an actor responsible for
        /// sending the telemetry.
        /// </summary>
        public async Task StartAsync(Simulation simulation)
        {
            // Use `starting` to exit as soon as possible, to minimize the number 
            // of threads pending on the lock statement
            if (this.starting || this.stopping || this.running) return;

            // Use `starting` to exit as soon as possible, to minimize the number 
            // of threads pending on the lock statement
            this.starting = true;

            this.log.Info("Starting simulation...", () => new { simulation.Id });

            // TODO: to be removed once SimulationContext is introduced
            await this.devices.InitAsync();

            // Loop through all the device models used in the simulation
            var models = (from model in simulation.DeviceModels where model.Count > 0 select model).ToList();

            // Calculate the total number of devices
            // the active hub, e.g. in case the user provided a custom connection string.
            var total = models.Sum(model => model.Count);

            // Loop through all the device models used in the simulation
            foreach (var model in models)
            {
                try
                {
<<<<<<< HEAD
                    // Note: this is a singleton class, so we can call this once. This sets
                    // the active hub, e.g. in case the user provided a custom connection string.
                    this.devices.InitAsync(simulation)
                        .Wait(TimeSpan.FromSeconds(DEVICES_INIT_TIMEOUT_SECS));

                    // Create the devices
                    var deviceIds = this.simulations.GetDeviceIds(simulation);

                    // This will ignore existing devices, creating only the missing ones
                    this.devices.CreateListAsync(deviceIds)
                        .Wait(TimeSpan.FromSeconds(DEVICES_CREATION_TIMEOUT_SECS));
=======
                    // Load device model and merge with overrides
                    var deviceModel = this.GetDeviceModel(model.Id, model.Override);

                    for (var i = 0; i < model.Count; i++)
                    {
                        await this.CreateActorsForDeviceAsync(deviceModel, i, total);
                    }
>>>>>>> b925e654
                }
                catch (ResourceNotFoundException)
                {
                    var msg = "The device model doesn't exist";
                    this.IncrementSimulationErrorsCount();
                    this.log.Error(msg, () => new { model.Id });
                    this.diagnosticsLogger.LogServiceError(msg, new { model.Id });
                }
                catch (Exception e)
                {
                    var msg = "Unexpected error preparing the device model";
                    this.IncrementSimulationErrorsCount();
                    this.log.Error(msg, () => new { model.Id, e });
                    this.diagnosticsLogger.LogServiceError(msg, new { model.Id, e.Message });
                }
            }

            foreach (var customDevice in simulation.CustomDevices)
            {
                await this.AddCustomDeviceAsync(customDevice.DeviceId, customDevice.DeviceModel.Id);
            }

            // Use `running` to avoid starting the simulation more than once
            this.running = true;

            // Reset, just in case
            this.starting = false;

            // Start threads
            this.TryToStartStateThread();

            this.TryToStartConnectionThread();

            this.TryToStartTelemetryThreads();

            this.TryToStartPropertiesThread();
        }

        public void Stop()
        {
            lock (this.startLock)
            {
                if (!this.running) return;

                this.log.Info("Stopping simulation...");

                this.running = false;

                foreach (var device in this.deviceConnectionActors)
                {
                    device.Value.Stop();
                }

                foreach (var device in this.deviceTelemetryActors)
                {
                    device.Value.Stop();
                }

                foreach (var device in this.devicePropertiesActors)
                {
                    device.Value.Stop();
                }

                // Allow 3 seconds to complete before stopping the threads
                Thread.Sleep(3000);
                this.TryToStopStateThread();
                this.TryToStopConnectionThread();
                this.TryToStopTelemetryThreads();
                this.TryToStopPropertiesThread();

                // Reset local state
                this.deviceStateActors.Clear();
                this.deviceTelemetryActors.Clear();
                this.deviceConnectionActors.Clear();
                this.devicePropertiesActors.Clear();
                this.starting = false;

                // Reset rateLimiting counters
                this.rateLimiting.ResetCounters();
            }
        }

        public void AddDevice(string deviceId, string modelId)
        {
            await this.AddCustomDeviceAsync(deviceId, modelId);
        }

        /// <summary>
        /// Delete a list of devices
        /// </summary>
        public void DeleteDevices(List<string> ids)
        {
            foreach (var device in this.deviceConnectionActors)
            {
                var deviceId = device.Value.Device.Id;

                if (ids.Contains(deviceId))
                {
                    this.log.Info("Deleting device", () => new { deviceId });
                    device.Value.Delete();
                }
            }
        }

        // Method to return the count of active devices
        public long ActiveDevicesCount => this.deviceStateActors.Count(a => a.Value.IsDeviceActive);

        // Method to return the count of total messages
        public long TotalMessagesCount => this.deviceTelemetryActors.Sum(a => a.Value.TotalMessagesCount);

        // Method to return the count of delivery-failed messages
        public long FailedMessagesCount => this.deviceTelemetryActors.Sum(a => a.Value.FailedMessagesCount);

        // Method to return the count of connection-failed devices
        public long FailedDeviceConnectionsCount => this.deviceConnectionActors.Sum(a => a.Value.FailedDeviceConnectionsCount);

        // Method to return the count of twin update-failed devices
        public long FailedDeviceTwinUpdatesCount => this.devicePropertiesActors.Sum(a => a.Value.FailedTwinUpdatesCount);

        // Method to return the count of simulation errors
        public long SimulationErrorsCount => this.simulationErrors +
                                             this.deviceConnectionActors.Sum(a => a.Value.SimulationErrorsCount) +
                                             this.deviceStateActors.Sum(a => a.Value.SimulationErrorsCount) +
                                             this.deviceTelemetryActors.Sum(a => a.Value.FailedMessagesCount) +
                                             this.devicePropertiesActors.Sum(a => a.Value.SimulationErrorsCount);

        private DeviceModel GetDeviceModel(string id, Simulation.DeviceModelOverride overrides)
        {
            var modelDef = new DeviceModel();
            if (id.ToLowerInvariant() != DeviceModels.CUSTOM_DEVICE_MODEL_ID.ToLowerInvariant())
            {
                try
                {
                    var task = this.deviceModels.GetAsync(id);
                    task.Wait(TimeSpan.FromSeconds(30));
                    modelDef = task.Result;
                }
                catch (AggregateException ae)
                {
                    throw new ExternalDependencyException("Unable to load device model", ae.InnerException);
                }
            }
            else
            {
                modelDef.Id = DeviceModels.CUSTOM_DEVICE_MODEL_ID;
                modelDef.Name = DeviceModels.CUSTOM_DEVICE_MODEL_ID;
                modelDef.Description = "Simulated device with custom list of sensors";
            }

            return this.deviceModelsOverriding.Generate(modelDef, overrides);
        }

        private void UpdateDevicesStateThread()
        {
            while (this.running)
            {
                var before = DateTimeOffset.UtcNow.ToUnixTimeMilliseconds();
                foreach (var device in this.deviceStateActors)
                {
                    device.Value.Run();
                }

                var durationMsecs = DateTimeOffset.UtcNow.ToUnixTimeMilliseconds() - before;
                this.log.Debug("Device state loop completed", () => new { durationMsecs });
                this.SlowDownIfTooFast(durationMsecs, this.simulationConcurrencyConfig.MinDeviceStateLoopDuration);
            }
        }

        private void ConnectDevicesThread()
        {
            // Once N devices are attempting to connect, wait until they are done
            var pendingTasksLimit = this.simulationConcurrencyConfig.MaxPendingConnections;
            var tasks = new List<Task>();

            while (this.running)
            {
                this.connectionLoopSettings.NewLoop();
                var before = DateTimeOffset.UtcNow.ToUnixTimeMilliseconds();
                foreach (var deviceConnectionActor in this.deviceConnectionActors)
                {
                    if (deviceConnectionActor.Value.IsDeleted)
                    {
                        this.DeleteActorsForDevice(deviceConnectionActor.Key);
                    }
                    else
                    {
                        tasks.Add(deviceConnectionActor.Value.RunAsync());
                        if (tasks.Count <= pendingTasksLimit) continue;

                        Task.WaitAll(tasks.ToArray());
                        tasks.Clear();
                    }
                }

                var durationMsecs = DateTimeOffset.UtcNow.ToUnixTimeMilliseconds() - before;
                this.log.Debug("Device state loop completed", () => new { durationMsecs });
                this.SlowDownIfTooFast(durationMsecs, this.simulationConcurrencyConfig.MinDeviceConnectionLoopDuration);
            }

            // If there are pending tasks...
            if (tasks.Count > 0)
            {
                Task.WaitAll(tasks.ToArray());
                tasks.Clear();
            }
        }

        private void SendTelemetryThread(int threadPosition, int threadCount)
        {
            if (this.deviceTelemetryActors.Count == 0)
            {
                this.log.Warn("There is no telemetry to send, stopping this telemetry thread");
                return;
            }

            /**
             * Examples:
             *    threadCount = 3
             *
             *    Count = 20000
             *    chunkSize = 6667
             *    threadPosition 1:     0,  6667
             *    threadPosition 2:  6667, 13334
             *    threadPosition 3: 13334, 20000
             *
             *    Count = 11
             *    chunkSize = 4
             *    threadPosition 1: 0,  4
             *    threadPosition 2: 4,  8
             *    threadPosition 3: 8, 11
             */
            int chunkSize = (int)Math.Ceiling(this.deviceTelemetryActors.Count / (double)threadCount);
            var firstDevice = chunkSize * (threadPosition - 1);
            var lastDevice = Math.Min(chunkSize * threadPosition, this.deviceTelemetryActors.Count);

            // Once N devices are attempting to send telemetry, wait until they are done
            var pendingTasksLimit = this.simulationConcurrencyConfig.MaxPendingTelemetry;
            var tasks = new List<Task>();

            while (this.running)
            {
                var before = DateTimeOffset.UtcNow.ToUnixTimeMilliseconds();
                var pos = 0;
                foreach (var telemetry in this.deviceTelemetryActors)
                {
                    // Work only on a subset of all devices
                    if (!(pos >= firstDevice && pos < lastDevice))
                    {
                        tasks.Add(telemetry.Value.RunAsync());
                        if (tasks.Count <= pendingTasksLimit) continue;

                        Task.WaitAll(tasks.ToArray());
                        tasks.Clear();
                    }

                    pos++;
                }

                var durationMsecs = DateTimeOffset.UtcNow.ToUnixTimeMilliseconds() - before;
                this.log.Debug("Telemetry loop completed", () => new { durationMsecs });
                this.SlowDownIfTooFast(durationMsecs, this.simulationConcurrencyConfig.MinDeviceTelemetryLoopDuration);
            }

            // If there are pending tasks...
            if (tasks.Count > 0)
            {
                Task.WaitAll(tasks.ToArray());
                tasks.Clear();
            }
        }

        private void UpdatePropertiesThread()
        {
            // Once N devices are attempting to write twins, wait until they are done
            var pendingTasksLimit = this.simulationConcurrencyConfig.MaxPendingTwinWrites;
            var tasks = new List<Task>();

            while (this.running)
            {
                this.propertiesLoopSettings.NewLoop();

                var before = DateTimeOffset.UtcNow.ToUnixTimeMilliseconds();
                foreach (var device in this.devicePropertiesActors)
                {
                    tasks.Add(device.Value.RunAsync());
                    if (tasks.Count <= pendingTasksLimit) continue;

                    Task.WaitAll(tasks.ToArray());
                    tasks.Clear();
                }

                var durationMsecs = DateTimeOffset.UtcNow.ToUnixTimeMilliseconds() - before;
                this.log.Debug("Device properties loop completed", () => new { durationMsecs });
                this.SlowDownIfTooFast(durationMsecs, this.simulationConcurrencyConfig.MinDevicePropertiesLoopDuration);
            }

            // If there are pending tasks...
            if (tasks.Count > 0)
            {
                Task.WaitAll(tasks.ToArray());
                tasks.Clear();
            }
        }

        private void SlowDownIfTooFast(long duration, int min)
        {
            // Avoid 1msec sleeps
            if (duration >= min || min - duration <= 1) return;

            var pauseMsecs = min - (int)duration;
            this.log.Debug("Pausing", () => new { pauseMsecs });
            Thread.Sleep(pauseMsecs);
        }

        /**
         * For each device create one actor to periodically update the internal state,
         * one actor to manage the connection to the hub, and one actor for each
         * telemetry message to send.
         */
        private async Task CreateActorsForDeviceAsync(DeviceModel deviceModel, int position, int total, string deviceId = null)
        {
            var id = deviceId ?? this.devices.GenerateId(deviceModel.Id, position);
            var key = deviceId ?? deviceModel.Id + "#" + position;

            this.log.Debug("Creating device actors...",
                () => new { ModelName = deviceModel.Name, ModelId = deviceModel.Id, position });

            // Create one state actor for each device
            var deviceStateActor = this.factory.Resolve<IDeviceStateActor>();
            deviceStateActor.Setup(id, deviceModel, position, total);
            this.deviceStateActors.Add(key, deviceStateActor);

            // Create one connection actor for each device
            var deviceConnectionActor = this.factory.Resolve<IDeviceConnectionActor>();
            await deviceConnectionActor.SetupAsync(id, deviceModel, deviceStateActor, this.connectionLoopSettings);
            this.deviceConnectionActors.Add(key, deviceConnectionActor);

            // Create one device properties actor for each device
            var devicePropertiesActor = this.factory.Resolve<IDevicePropertiesActor>();
            devicePropertiesActor.Setup(id, deviceStateActor, deviceConnectionActor, this.propertiesLoopSettings);
            this.devicePropertiesActors.Add(key, devicePropertiesActor);

            // Create one telemetry actor for each telemetry message to be sent
            var i = 0;
            foreach (var message in deviceModel.Telemetry)
            {
                // Skip telemetry without an interval set
                if (!(message.Interval.TotalMilliseconds > 0))
                {
                    this.log.Warn("Skipping telemetry with interval = 0",
                        () => new { model = deviceModel.Id, message });
                    continue;
                }

                var deviceTelemetryActor = this.factory.Resolve<IDeviceTelemetryActor>();
                deviceTelemetryActor.Setup(id, deviceModel, message, deviceStateActor, deviceConnectionActor);

                var actorKey = key + "#" + (i++).ToString();
                this.deviceTelemetryActors.Add(actorKey, deviceTelemetryActor);
            }
        }

        private void TryToStopTelemetryThreads()
        {
            for (int i = 0; i < this.simulationConcurrencyConfig.TelemetryThreads; i++)
            {
                try
                {
                    this.devicesTelemetryThreads[i].Interrupt();
                }
                catch (Exception e)
                {
                    this.log.Warn("Unable to stop the telemetry thread in a clean way", () => new { threadNumber = i, e });
                }
            }
        }

        private void TryToStopConnectionThread()
        {
            try
            {
                this.devicesConnectionThread.Interrupt();
            }
            catch (Exception e)
            {
                this.log.Warn("Unable to stop the connections thread in a clean way", e);
            }
        }

        private void TryToStopStateThread()
        {
            try
            {
                this.devicesStateThread.Interrupt();
            }
            catch (Exception e)
            {
                this.log.Warn("Unable to stop the devices state thread in a clean way", e);
            }
        }

        private void TryToStopPropertiesThread()
        {
            try
            {
                this.devicesPropertiesThread.Interrupt();
            }
            catch (Exception e)
            {
                this.log.Warn("Unable to stop the devices state thread in a clean way", e);
            }
        }

        private void TryToStartTelemetryThreads()
        {
            try
            {
                var count = this.simulationConcurrencyConfig.TelemetryThreads;

                this.devicesTelemetryThreads = new Thread[count];
                for (int i = 0; i < count; i++)
                {
                    this.devicesTelemetryThreads[i] = new Thread(() => this.SendTelemetryThread(i + 1, count));
                    this.devicesTelemetryThreads[i].Start();
                }
            }
            catch (Exception e)
            {
                var msg = "Unable to start the telemetry threads";
                this.IncrementSimulationErrorsCount();
                this.log.Error(msg, e);
                this.diagnosticsLogger.LogServiceError(msg, e.Message);
                throw new Exception(msg, e);
            }
        }

        private void TryToStartConnectionThread()
        {
            this.devicesConnectionThread = new Thread(this.ConnectDevicesThread);
            try
            {
                this.devicesConnectionThread.Start();
            }
            catch (Exception e)
            {
                var msg = "Unable to start the device connection thread";
                this.IncrementSimulationErrorsCount();
                this.log.Error(msg, e);
                this.diagnosticsLogger.LogServiceError(msg, e.Message);
                throw new Exception(msg, e);
            }
        }

        private void TryToStartStateThread()
        {
            this.devicesStateThread = new Thread(this.UpdateDevicesStateThread);
            try
            {
                this.devicesStateThread.Start();
            }
            catch (Exception e)
            {
                var msg = "Unable to start the device state thread";
                this.IncrementSimulationErrorsCount();
                this.log.Error(msg, e);
                this.diagnosticsLogger.LogServiceError(msg, e.Message);
                throw new Exception(msg, e);
            }
        }

        private void TryToStartPropertiesThread()
        {
            this.devicesPropertiesThread = new Thread(this.UpdatePropertiesThread);
            try
            {
                this.devicesPropertiesThread.Start();
            }
            catch (Exception e)
            {
                var msg = "Unable to start the device properties thread";
                this.IncrementSimulationErrorsCount();
                this.log.Error(msg, e);
                this.diagnosticsLogger.LogServiceError(msg, e.Message);
                throw new Exception(msg, e);
            }
        }

        private void DeleteActorsForDevice(string key)
        {
            var deviceId = this.deviceConnectionActors[key].Device.Id;

            this.log.Info("Remove connection actor for device id ", () => new { key });
            this.deviceConnectionActors.Remove(key);

            foreach (var actor in this.deviceTelemetryActors)
            {
                if (actor.Value.Client.DeviceId.Equals(deviceId))
                {
                    this.log.Info("Stop telemetry actor for deviceId ", () => new { key });
                    actor.Value.Stop();

                    this.log.Info("Remove telemetry actor for deviceId", () => new { key });
                    this.deviceTelemetryActors.Remove(actor.Key);
                }
            }

            this.log.Info("Stop property actor for deviceId ", () => new { key });
            this.devicePropertiesActors[key].Stop();

            this.log.Info("Remove property actor for deviceId", () => new { key });
            this.devicePropertiesActors.Remove(key);

            this.log.Info("Remove state actor for deviceId", () => new { key });
            this.deviceStateActors.Remove(key);
        }

        private void IncrementSimulationErrorsCount()
        {
            Interlocked.Increment(ref this.simulationErrors);
        }

        private async Task AddCustomDeviceAsync(string deviceId, string modelId)
        {
            DeviceModel model = this.GetDeviceModel(modelId, null);
            await this.CreateActorsForDeviceAsync(model, 0, 1, deviceId);
        }
    }
}<|MERGE_RESOLUTION|>--- conflicted
+++ resolved
@@ -23,7 +23,7 @@
     {
         Task StartAsync(Simulation simulation);
         void Stop();
-        void AddDevice(string deviceId, string modelId);
+        Task AddDeviceAsync(string deviceId, string modelId);
         void DeleteDevices(List<string> ids);
         long ActiveDevicesCount { get; }
         long TotalMessagesCount { get; }
@@ -136,10 +136,6 @@
             this.stopping = false;
             this.rateLimiting = rateLimiting;
 
-            // TODO: Init will be called from SimulationContext when this runner
-            //       is replaced by the SimulationManager.
-            this.rateLimiting.Init(ratingConfig);
-
             this.deviceStateActors = new ConcurrentDictionary<string, IDeviceStateActor>();
             this.deviceConnectionActors = new ConcurrentDictionary<string, IDeviceConnectionActor>();
             this.deviceTelemetryActors = new ConcurrentDictionary<string, IDeviceTelemetryActor>();
@@ -181,19 +177,6 @@
             {
                 try
                 {
-<<<<<<< HEAD
-                    // Note: this is a singleton class, so we can call this once. This sets
-                    // the active hub, e.g. in case the user provided a custom connection string.
-                    this.devices.InitAsync(simulation)
-                        .Wait(TimeSpan.FromSeconds(DEVICES_INIT_TIMEOUT_SECS));
-
-                    // Create the devices
-                    var deviceIds = this.simulations.GetDeviceIds(simulation);
-
-                    // This will ignore existing devices, creating only the missing ones
-                    this.devices.CreateListAsync(deviceIds)
-                        .Wait(TimeSpan.FromSeconds(DEVICES_CREATION_TIMEOUT_SECS));
-=======
                     // Load device model and merge with overrides
                     var deviceModel = this.GetDeviceModel(model.Id, model.Override);
 
@@ -201,7 +184,6 @@
                     {
                         await this.CreateActorsForDeviceAsync(deviceModel, i, total);
                     }
->>>>>>> b925e654
                 }
                 catch (ResourceNotFoundException)
                 {
@@ -284,7 +266,7 @@
             }
         }
 
-        public void AddDevice(string deviceId, string modelId)
+        public async Task AddDeviceAsync(string deviceId, string modelId)
         {
             await this.AddCustomDeviceAsync(deviceId, modelId);
         }
