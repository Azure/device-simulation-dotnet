--- conflicted
+++ resolved
@@ -16,15 +16,6 @@
 using Microsoft.Azure.IoTSolutions.DeviceSimulation.SimulationAgent.DeviceProperties;
 using Microsoft.Azure.IoTSolutions.DeviceSimulation.SimulationAgent.DeviceState;
 using Microsoft.Azure.IoTSolutions.DeviceSimulation.SimulationAgent.DeviceTelemetry;
-<<<<<<< HEAD
-using System;
-using System.Collections.Concurrent;
-using System.Collections.Generic;
-using System.Linq;
-using System.Threading;
-using System.Threading.Tasks;
-=======
->>>>>>> 6f0d0737
 
 namespace Microsoft.Azure.IoTSolutions.DeviceSimulation.SimulationAgent
 {
@@ -377,22 +368,18 @@
                 var before = DateTimeOffset.UtcNow.ToUnixTimeMilliseconds();
                 foreach (var device in this.deviceConnectionActors)
                 {
-<<<<<<< HEAD
                     if (device.Value.IsDeleted)
                     {
                         this.DeleteActorsForDevice(device.Key);
                     }
                     else
                     {
-                        device.Value.Run();
+                        tasks.Add(device.Value.RunAsync());
+                        if (tasks.Count <= pendingTasksLimit) continue;
+
+                        Task.WaitAll(tasks.ToArray());
+                        tasks.Clear();
                     }
-=======
-                    tasks.Add(device.Value.RunAsync());
-                    if (tasks.Count <= pendingTasksLimit) continue;
-
-                    Task.WaitAll(tasks.ToArray());
-                    tasks.Clear();
->>>>>>> 6f0d0737
                 }
 
                 var durationMsecs = DateTimeOffset.UtcNow.ToUnixTimeMilliseconds() - before;
@@ -680,7 +667,6 @@
             }
         }
 
-<<<<<<< HEAD
         private void DeleteActorsForDevice(string key)
         {
             var deviceId = this.deviceConnectionActors[key].Client.DeviceId;
@@ -711,9 +697,6 @@
         }
 
         private void IncreamentSimulationErrorsCount()
-=======
-        private void IncrementSimulationErrorsCount()
->>>>>>> 6f0d0737
         {
             Interlocked.Increment(ref this.simulationErrors);
         }
