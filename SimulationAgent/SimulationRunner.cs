--- conflicted
+++ resolved
@@ -65,13 +65,11 @@
         // Contains all the actors sending telemetry
         private readonly IDictionary<string, IDeviceTelemetryActor> deviceTelemetryActors;
 
-<<<<<<< HEAD
         // Contains all the actors sending device property updates to Azure IoT Hub
         private readonly IDictionary<string, IDevicePropertiesActor> devicePropertiesActors;
-=======
+
         // Service used to reset all rateLimiting counters
         private readonly IRateLimiting rateLimiting;
->>>>>>> e755d8cf
 
         // The thread responsible for updating devices/sensors state
         private Thread devicesStateThread;
@@ -216,15 +214,9 @@
 
                 this.TryToStartConnectionThread();
 
-<<<<<<< HEAD
-                this.devicesTelemetryThread = new Thread(this.SendTelemetryThread);
-                this.devicesTelemetryThread.Start();
-
-                this.devicesPropertiesThread = new Thread(this.UpdatePropertiesThread);
-                this.devicesPropertiesThread.Start();
-=======
                 this.TryToStartTelemetryThread();
->>>>>>> e755d8cf
+
+                this.TryToStartPropertiesThread();
             }
         }
 
@@ -492,7 +484,6 @@
             }
         }
 
-<<<<<<< HEAD
         private void TryToStopPropertiesThread()
         {
             try
@@ -504,7 +495,7 @@
                 this.log.Warn("Unable to stop the devices state thread in a clean way", () => new { e });
             }
         }
-=======
+
         private void TryToStartTelemetryThread()
         {
             this.devicesTelemetryThread = new Thread(this.SendTelemetryThread);
@@ -550,10 +541,24 @@
             }
         }
 
+        private void TryToStartPropertiesThread()
+        {
+            this.devicesPropertiesThread = new Thread(this.UpdatePropertiesThread);
+            try
+            {
+                this.devicesPropertiesThread.Start();
+            }
+            catch (Exception e)
+            {
+                this.IncreamentSimulationErrorsCount();
+                this.log.Error("Unable to start the device properties thread", () => new { e });
+                throw new Exception("Unable to start the device properties thread", e);
+            }
+        }
+
         private void IncreamentSimulationErrorsCount()
         {
             Interlocked.Increment(ref this.simulationErrors);
         }
->>>>>>> e755d8cf
     }
 }