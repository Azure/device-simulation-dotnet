﻿<Project Sdk="Microsoft.NET.Sdk">
  <PropertyGroup>
<<<<<<< HEAD
    <TargetFramework>netstandard2.0</TargetFramework>
=======
    <TargetFramework>netcoreapp2.0</TargetFramework>
>>>>>>> 1e708944
    <LangVersion>7</LangVersion>
    <OutputType>Exe</OutputType>
    <AssemblyName>Microsoft.Azure.IoTSolutions.DeviceSimulation.SimulationAgent</AssemblyName>
    <RootNamespace>Microsoft.Azure.IoTSolutions.DeviceSimulation.SimulationAgent</RootNamespace>
  </PropertyGroup>
  <ItemGroup>
<<<<<<< HEAD
=======
    <Content Include="appsettings.ini">
      <CopyToOutputDirectory>Always</CopyToOutputDirectory>
    </Content>
  </ItemGroup>
  <ItemGroup>
    <PackageReference Include="Autofac" Version="4.6.2" />
    <PackageReference Include="Autofac.Extensions.DependencyInjection" Version="4.2.0" />
    <PackageReference Include="Microsoft.Extensions.Configuration.Binder" Version="2.0.0" />
    <PackageReference Include="Microsoft.Extensions.Configuration.Ini" Version="2.0.0" />
  </ItemGroup>
  <ItemGroup>
>>>>>>> 1e708944
    <ProjectReference Include="..\Services\Services.csproj" />
  </ItemGroup>
</Project><|MERGE_RESOLUTION|>--- conflicted
+++ resolved
@@ -1,30 +1,12 @@
 ﻿<Project Sdk="Microsoft.NET.Sdk">
   <PropertyGroup>
-<<<<<<< HEAD
     <TargetFramework>netstandard2.0</TargetFramework>
-=======
-    <TargetFramework>netcoreapp2.0</TargetFramework>
->>>>>>> 1e708944
     <LangVersion>7</LangVersion>
     <OutputType>Exe</OutputType>
     <AssemblyName>Microsoft.Azure.IoTSolutions.DeviceSimulation.SimulationAgent</AssemblyName>
     <RootNamespace>Microsoft.Azure.IoTSolutions.DeviceSimulation.SimulationAgent</RootNamespace>
   </PropertyGroup>
   <ItemGroup>
-<<<<<<< HEAD
-=======
-    <Content Include="appsettings.ini">
-      <CopyToOutputDirectory>Always</CopyToOutputDirectory>
-    </Content>
-  </ItemGroup>
-  <ItemGroup>
-    <PackageReference Include="Autofac" Version="4.6.2" />
-    <PackageReference Include="Autofac.Extensions.DependencyInjection" Version="4.2.0" />
-    <PackageReference Include="Microsoft.Extensions.Configuration.Binder" Version="2.0.0" />
-    <PackageReference Include="Microsoft.Extensions.Configuration.Ini" Version="2.0.0" />
-  </ItemGroup>
-  <ItemGroup>
->>>>>>> 1e708944
     <ProjectReference Include="..\Services\Services.csproj" />
   </ItemGroup>
 </Project>