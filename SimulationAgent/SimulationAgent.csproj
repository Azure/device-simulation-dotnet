﻿<Project Sdk="Microsoft.NET.Sdk">
  <PropertyGroup>
    <TargetFramework>netcoreapp2.0</TargetFramework>
    <LangVersion>7</LangVersion>
    <AssemblyName>Microsoft.Azure.IoTSolutions.DeviceSimulation.SimulationAgent</AssemblyName>
    <RootNamespace>Microsoft.Azure.IoTSolutions.DeviceSimulation.SimulationAgent</RootNamespace>
  </PropertyGroup>
  <ItemGroup>
<<<<<<< HEAD
    <Content Include="appsettings.ini">
      <CopyToOutputDirectory>Always</CopyToOutputDirectory>
    </Content>
  </ItemGroup>
  <ItemGroup>
    <PackageReference Include="Autofac" Version="4.6.2" />
    <PackageReference Include="Autofac.Extensions.DependencyInjection" Version="4.2.2" />
    <PackageReference Include="Microsoft.Extensions.Configuration.Binder" Version="2.1.0-preview1-final" />
    <PackageReference Include="Microsoft.Extensions.Configuration.Ini" Version="2.1.0-preview1-final" />
  </ItemGroup>
  <ItemGroup>
=======
>>>>>>> 0075b280
    <ProjectReference Include="..\Services\Services.csproj" />
  </ItemGroup>
</Project><|MERGE_RESOLUTION|>--- conflicted
+++ resolved
@@ -6,20 +6,6 @@
     <RootNamespace>Microsoft.Azure.IoTSolutions.DeviceSimulation.SimulationAgent</RootNamespace>
   </PropertyGroup>
   <ItemGroup>
-<<<<<<< HEAD
-    <Content Include="appsettings.ini">
-      <CopyToOutputDirectory>Always</CopyToOutputDirectory>
-    </Content>
-  </ItemGroup>
-  <ItemGroup>
-    <PackageReference Include="Autofac" Version="4.6.2" />
-    <PackageReference Include="Autofac.Extensions.DependencyInjection" Version="4.2.2" />
-    <PackageReference Include="Microsoft.Extensions.Configuration.Binder" Version="2.1.0-preview1-final" />
-    <PackageReference Include="Microsoft.Extensions.Configuration.Ini" Version="2.1.0-preview1-final" />
-  </ItemGroup>
-  <ItemGroup>
-=======
->>>>>>> 0075b280
     <ProjectReference Include="..\Services\Services.csproj" />
   </ItemGroup>
 </Project>