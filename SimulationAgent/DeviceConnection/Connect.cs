﻿// Copyright (c) Microsoft. All rights reserved.

using System;
using System.Text;
using System.Threading.Tasks;
using Microsoft.Azure.Devices.Client.Exceptions;
using Microsoft.Azure.IoTSolutions.DeviceSimulation.Services.DataStructures;
using Microsoft.Azure.IoTSolutions.DeviceSimulation.Services.Diagnostics;
using Microsoft.Azure.IoTSolutions.DeviceSimulation.Services.Exceptions;
using Microsoft.Azure.IoTSolutions.DeviceSimulation.Services.Models;
using Microsoft.Azure.IoTSolutions.DeviceSimulation.Services.Simulation;

namespace Microsoft.Azure.IoTSolutions.DeviceSimulation.SimulationAgent.DeviceConnection
{
    /// <summary>
    /// Establish a connection to Azure IoT Hub
    /// </summary>
    public class Connect : IDeviceConnectionLogic
    {
        private readonly IScriptInterpreter scriptInterpreter;
        private readonly ILogger log;
        private readonly IInstance instance;
        private string deviceId;
        private DeviceModel deviceModel;
        private IDeviceConnectionActor deviceContext;
        private ISimulationContext simulationContext;

        public Connect(
            IScriptInterpreter scriptInterpreter,
            ILogger logger,
            IInstance instance)
        {
            this.scriptInterpreter = scriptInterpreter;
            this.log = logger;
            this.instance = instance;
        }

        public void Init(IDeviceConnectionActor context, string deviceId, DeviceModel deviceModel)
        {
            this.instance.InitOnce();

            this.deviceContext = context;
            this.simulationContext = context.SimulationContext;
            this.deviceId = deviceId;
            this.deviceModel = deviceModel;

            this.instance.InitComplete();
        }

        public async Task RunAsync()
        {
            this.instance.InitRequired();

            this.log.Debug("Connecting...", () => new { this.deviceId });
            var start = DateTimeOffset.UtcNow.ToUnixTimeMilliseconds();

            StringBuilder sb = new StringBuilder();
            var msg = string.Empty;

            try
            {
<<<<<<< HEAD
                msg = $"Connecting, {this.deviceId}, {this.deviceContext.Connected}, {start}, {0}";
                sb.Append(msg + "\n");
=======
                // Ensure pending task are stopped
                this.deviceContext.DisposeClient();
>>>>>>> 88678cc1

                this.deviceContext.Client = this.simulationContext.Devices.GetClient(
                    this.deviceContext.Device,
                    this.deviceModel.Protocol,
                    this.scriptInterpreter);

                await this.deviceContext.Client.ConnectAsync();

                var responseTime = DateTimeOffset.UtcNow.ToUnixTimeMilliseconds();
                var timeSpentMsecs = responseTime - start;
                msg = $"Connected, {this.deviceId}, {this.deviceContext.Connected}, {responseTime}, {timeSpentMsecs}";
                sb.Append(msg + "\n");

                await this.deviceContext.Client.RegisterMethodsForDeviceAsync(
                    this.deviceModel.CloudToDeviceMethods,
                    this.deviceContext.DeviceState,
                    this.deviceContext.DeviceProperties);

                await this.deviceContext.Client.RegisterDesiredPropertiesUpdateAsync(this.deviceContext.DeviceProperties);

                responseTime = DateTimeOffset.UtcNow.ToUnixTimeMilliseconds();
                timeSpentMsecs = responseTime - start;
                this.log.Debug("Device connected", () => new { timeSpentMsecs, this.deviceId });
                this.deviceContext.HandleEvent(DeviceConnectionActor.ActorEvents.Connected);

                msg = $"PropsUpdated, {this.deviceId}, {this.deviceContext.Connected}, {responseTime}, {timeSpentMsecs}";
                sb.Append(msg + "\n");
            }
            catch (DeviceAuthFailedException e)
            {
                var responseTime = DateTimeOffset.UtcNow.ToUnixTimeMilliseconds();
                var timeSpentMsecs = responseTime - start;
                this.log.Error("Invalid connection credentials", () => new { timeSpentMsecs, this.deviceId, e });
                msg = $"DeviceAuthFailedException, {this.deviceId}, {this.deviceContext.Connected}, {responseTime}, {timeSpentMsecs}";
                sb.Append(msg + "\n");

                this.deviceContext.HandleEvent(DeviceConnectionActor.ActorEvents.AuthFailed);
            }
            catch (DeviceNotFoundException e)
            {
                var responseTime = DateTimeOffset.UtcNow.ToUnixTimeMilliseconds();
                var timeSpentMsecs = responseTime - start;
                this.log.Error("Device not found", () => new { timeSpentMsecs, this.deviceId, e });
                msg = $"DeviceNotFoundException, {this.deviceId}, {this.deviceContext.Connected}, {responseTime}, {timeSpentMsecs}";
                sb.Append(msg + "\n");

                this.deviceContext.HandleEvent(DeviceConnectionActor.ActorEvents.DeviceNotFound);
            }
            catch (Exception e)
            {
                var responseTime = DateTimeOffset.UtcNow.ToUnixTimeMilliseconds();
                var timeSpentMsecs = responseTime - start;
                this.log.Error("Connection error", () => new { timeSpentMsecs, this.deviceId, e });
                msg = $"Exception + {e.Message}, {this.deviceId}, {this.deviceContext.Connected}, {responseTime}, {timeSpentMsecs}";
                sb.Append(msg + "\n");

                this.deviceContext.HandleEvent(DeviceConnectionActor.ActorEvents.ConnectionFailed);
            }

            try
            {
                var filePath = "/tmp/share/device-connection-log.csv";
                this.log.LogToFile(filePath, sb.ToString());
            }
            catch
            {
                try
                {
                    var filePath = "/tmp/share/device-connection-log-1.csv";
                    this.log.LogToFile(filePath, sb.ToString());
                }
                catch (Exception ex)
                {
                    this.log.Write("Failed to log to file" + ex.Message);
                }
            }
        }
    }
}<|MERGE_RESOLUTION|>--- conflicted
+++ resolved
@@ -59,13 +59,11 @@
 
             try
             {
-<<<<<<< HEAD
+                // Ensure pending task are stopped
+                this.deviceContext.DisposeClient();
+
                 msg = $"Connecting, {this.deviceId}, {this.deviceContext.Connected}, {start}, {0}";
                 sb.Append(msg + "\n");
-=======
-                // Ensure pending task are stopped
-                this.deviceContext.DisposeClient();
->>>>>>> 88678cc1
 
                 this.deviceContext.Client = this.simulationContext.Devices.GetClient(
                     this.deviceContext.Device,
