--- conflicted
+++ resolved
@@ -1,7 +1,6 @@
 // Copyright (c) Microsoft. All rights reserved. 
 
 using System;
-using System.Collections.Concurrent;
 using System.Collections.Generic;
 using System.Linq;
 using System.Threading;
@@ -10,18 +9,15 @@
 using Microsoft.Azure.IoTSolutions.DeviceSimulation.Services.Concurrency;
 using Microsoft.Azure.IoTSolutions.DeviceSimulation.Services.Diagnostics;
 using Microsoft.Azure.IoTSolutions.DeviceSimulation.Services.Models;
-using Microsoft.Azure.IoTSolutions.DeviceSimulation.Services.Runtime;
-using Microsoft.Azure.IoTSolutions.DeviceSimulation.SimulationAgent.DeviceConnection;
-using Microsoft.Azure.IoTSolutions.DeviceSimulation.SimulationAgent.DeviceProperties;
-using Microsoft.Azure.IoTSolutions.DeviceSimulation.SimulationAgent.DeviceState;
-using Microsoft.Azure.IoTSolutions.DeviceSimulation.SimulationAgent.DeviceTelemetry;
 using static Microsoft.Azure.IoTSolutions.DeviceSimulation.Services.Models.Simulation;
 
 namespace Microsoft.Azure.IoTSolutions.DeviceSimulation.SimulationAgent
 {
     public interface ISimulationAgent
     {
-        Task StartAsync();
+        Task RunAsync();
+        Task AddDeviceAsync(string name, string modelId);
+        Task DeleteDevicesAsync(List<string> ids);
         void Stop();
     }
 
@@ -29,11 +25,7 @@
     {
         private const int CHECK_INTERVAL_MSECS = 10000;
         private const int DIAGNOSTICS_POLLING_FREQUENCY_DAYS = 1;
-        
-        // How often (minimum) to log simulation statistics
-        private const int STATS_INTERVAL_MSECS = 15000;
-
-        private readonly IFactory factory;
+
         private readonly ILogger log;
         private readonly IDiagnosticsLogger logDiagnostics;
         private readonly ISimulations simulations;
@@ -41,23 +33,9 @@
         private readonly IRateLimiting rateReporter;
         private readonly IDeviceModels deviceModels;
         private readonly IDevices devices;
-        private readonly ConcurrentDictionary<string, ISimulationManager> simulationManagers;
-
-        // List of all the actors managing the devices state, indexed by Simulation ID + Device ID (string concat)
-        private readonly ConcurrentDictionary<string, IDeviceStateActor> deviceStateActors;
-
-        // Contains all the actors responsible to connect the devices, indexed by Simulation ID + Device ID (string concat)
-        private readonly ConcurrentDictionary<string, IDeviceConnectionActor> deviceConnectionActors;
-
-        // Contains all the actors sending telemetry, indexed by Simulation ID + Device ID (string concat)
-        private readonly ConcurrentDictionary<string, IDeviceTelemetryActor> deviceTelemetryActors;
-
-        // Contains all the actors sending device property updates to Azure IoT Hub, indexed by Simulation ID + Device ID (string concat)
-        private readonly ConcurrentDictionary<string, IDevicePropertiesActor> devicePropertiesActors;
-
         private DateTimeOffset lastPolledTime;
+        private Simulation simulation;
         private bool running;
-        private long lastStatsTime;
 
         public Agent(
             ILogger logger,
@@ -66,8 +44,7 @@
             ISimulationRunner runner,
             IRateLimiting rateReporter,
             IDeviceModels deviceModels,
-            IDevices devices,
-            IFactory factory)
+            IDevices devices)
         {
             this.log = logger;
             this.logDiagnostics = diagnosticsLogger;
@@ -78,58 +55,65 @@
             this.devices = devices;
             this.running = true;
             this.lastPolledTime = DateTimeOffset.UtcNow;
-
-            this.simulationManagers = new ConcurrentDictionary<string, ISimulationManager>();
-            this.deviceStateActors = new ConcurrentDictionary<string, IDeviceStateActor>();
-            this.deviceConnectionActors = new ConcurrentDictionary<string, IDeviceConnectionActor>();
-            this.deviceTelemetryActors = new ConcurrentDictionary<string, IDeviceTelemetryActor>();
-            this.devicePropertiesActors = new ConcurrentDictionary<string, IDevicePropertiesActor>();
         }
 
         public async Task RunAsync()
         {
-            try
-            {
-                // Keep running, checking if the simulation changes
-                while (this.running)
-                {
-                    this.log.Debug("Starting simulation agent loop",
-                        () => new { SimulationsCount = this.simulationManagers.Count });
-
-<<<<<<< HEAD
-                    // Get list of active simulations. Active simulations are already partitioned.
-                    IList<Simulation> activeSimulations = (await this.simulations.GetListAsync())
-                        .Where(x => x.IsActiveNow).ToList();
-                    this.log.Debug("Active simulations loaded", () => new { activeSimulations.Count });
-=======
+            this.log.Info("Simulation Agent running");
+
+            // Keep running, checking if the simulation changes
+            while (this.running)
+            {
+                var oldSimulation = this.simulation;
+
+                this.SendSolutionHeartbeatAsync();
+
+                try
+                {
+                    this.log.Debug("------ Checking for simulation changes ------");
+
+                    var simulationList = await this.simulations.GetListAsync();
+
                     // currently we support only 1 running simulation so the result should return only 1 item
                     var runningSimulation = simulationList.FirstOrDefault(s => s.ShouldBeRunning);
                     if (runningSimulation == null)
                     {
                         this.log.Debug("No simulations found that should be running. Nothing to do.");
                     }
->>>>>>> c608cfca
-
-                    // Create new simulation managers (if needed), and run them
-                    await this.CreateSimulationManagersAsync(activeSimulations);
-                    await this.RunSimulationManagersMaintenanceAsync();
-
-<<<<<<< HEAD
-                    this.StopInactiveSimulations(activeSimulations);
-=======
+
+                    this.log.Debug("Simulation loaded", () => new { runningSimulation });
+
                     // if the simulation has been removed from storage & we're running, stop the simulation.
                     var id = this.simulation?.Id;
                     var prevSimulation = simulationList.FirstOrDefault(s => s.Id == id);
                     this.CheckForDeletedSimulation(prevSimulation);
->>>>>>> c608cfca
-
-                    Thread.Sleep(CHECK_INTERVAL_MSECS);
-                }
-            }
-            catch (Exception e)
-            {
-                this.log.Error("A critical error occurred in the simulation agent", e);
-                this.Stop();
+
+                    // if there's a new simulation and it's different from the current one
+                    // stop the current one from running & start the new one if it's enabled
+                    await this.CheckForChangedSimulationAsync(runningSimulation);
+
+                    // if there's no simulation running but there's one from storage start it
+                    await this.CheckForNewSimulationAsync(runningSimulation);
+
+                    // if the current simulation was asked to stop, stop it.
+                    await this.CheckForStopOrStartToSimulationAsync();
+                }
+                catch (Exception e)
+                {
+                    this.log.Error("Failure reading and starting simulation from storage.", e);
+                    this.simulation = oldSimulation;
+                }
+
+                if (this.simulation != null && this.simulation.ShouldBeRunning)
+                {
+                    this.log.Debug("------ Current simulation being run ------");
+                    foreach (var model in this.simulation.DeviceModels)
+                    {
+                        this.log.Debug("Device model", () => new { model });
+                    }
+                }
+
+                Thread.Sleep(CHECK_INTERVAL_MSECS);
             }
         }
 
@@ -196,83 +180,7 @@
             }
         }
 
-<<<<<<< HEAD
-        private async Task CreateSimulationManagersAsync(IEnumerable<Simulation> activeSimulations)
-        {
-            // Skip simulations not ready or already with a manager
-            var list = activeSimulations
-                .Where(x => x.ShouldBeRunning && !this.simulationManagers.ContainsKey(x.Id));
-
-            foreach (var simulation in list)
-            {
-                this.log.Info("Creating new simulation manager...", () => new { SimulationId = simulation.Id });
-
-                try
-                {
-                    var manager = this.factory.Resolve<ISimulationManager>();
-                    await manager.InitAsync(
-                        simulation,
-                        this.deviceStateActors,
-                        this.deviceConnectionActors,
-                        this.deviceTelemetryActors,
-                        this.devicePropertiesActors);
-
-                    this.simulationManagers[simulation.Id] = manager;
-
-                    this.log.Info("New simulation manager created", () => new { SimulationId = simulation.Id });
-                }
-                catch (Exception e)
-                {
-                    this.log.Error("Failed to create simulation manager, will retry", () => new { simulation.Id, e });
-                }
-            }
-        }
-
-        private async Task RunSimulationManagersMaintenanceAsync()
-        {
-            var printStats = false;
-            var now = DateTimeOffset.UtcNow.ToUnixTimeMilliseconds();
-            if (now - this.lastStatsTime > STATS_INTERVAL_MSECS)
-            {
-                printStats = true;
-                this.lastStatsTime = now;
-            }
-
-            // TODO: check if these can run in parallel
-            foreach (var manager in this.simulationManagers)
-            {
-                await TryToAsync(manager.Value.HoldAssignedPartitionsAsync(),
-                    e => this.log.Error("An unexpected error occurred while renewing partition locks", e));
-
-                await TryToAsync(manager.Value.AssignNewPartitionsAsync(),
-                    e => this.log.Error("An unexpected error occurred while assigning new partitions", e));
-
-                await TryToAsync(manager.Value.HandleAssignedPartitionChangesAsync(),
-                    e => this.log.Error("An unexpected error occurred while handling partition changes", e));
-
-                await TryToAsync(manager.Value.UpdateThrottlingLimitsAsync(),
-                    e => this.log.Error("An unexpected error occurred while updating the throttling limits", e));
-
-                if (printStats) manager.Value.PrintStats();
-            }
-
-            async Task TryToAsync(Task task, Action<Exception> onException)
-            {
-                try
-                {
-                    await task;
-                }
-                catch (Exception e)
-                {
-                    onException.Invoke(e);
-                }
-            }
-        }
-
-        private void CheckForDeletedSimulation(Services.Models.Simulation newSimulation)
-=======
         private void CheckForDeletedSimulation(Simulation newSimulation)
->>>>>>> c608cfca
         {
             if (newSimulation == null && this.simulation != null)
             {
