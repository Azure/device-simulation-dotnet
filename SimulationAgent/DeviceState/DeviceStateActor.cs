﻿// Copyright (c) Microsoft. All rights reserved.

using System;
using System.Collections.Generic;
using Microsoft.Azure.IoTSolutions.DeviceSimulation.Services.Diagnostics;
using Microsoft.Azure.IoTSolutions.DeviceSimulation.Services.Models;
using Microsoft.Azure.IoTSolutions.DeviceSimulation.SimulationAgent.Exceptions;
using Newtonsoft.Json;
using Newtonsoft.Json.Linq;

namespace Microsoft.Azure.IoTSolutions.DeviceSimulation.SimulationAgent.DeviceState
{
    public interface IDeviceStateActor
    {
        ISmartDictionary DeviceState { get; }
        ISmartDictionary DeviceProperties { get; }
        bool IsDeviceActive { get; }
        long SimulationErrorsCount { get; }
        void Setup(string deviceId, DeviceModel deviceModel, int position, int totalDevices);
        void Run();
    }

    public class DeviceStateActor : IDeviceStateActor
    {
        public enum ActorStatus
        {
            None,
            Updating
        }

        public ISmartDictionary DeviceState { get; set; }
        public ISmartDictionary DeviceProperties { get; set; }

<<<<<<< HEAD
        public const string CALC_TELEMETRY = "CalculateRandomizedTelemetry";
=======
        private readonly ILogger log;
        private readonly UpdateDeviceState updateDeviceStateLogic;
        private string deviceId;
        private DeviceModel deviceModel;
        private long whenCanIUpdate;
        private int startDelayMsecs;
        private ActorStatus status;
        private long simulationErrorsCount;

        /// <summary>
        /// The virtual state of the simulated device. The state is
        /// periodically updated using an external script.
        /// </summary>
        public Dictionary<string, object> DeviceState { get; set; }
>>>>>>> e755d8cf

        /// <summary>
        /// The device is considered active when the state is being updated.
        /// 
        /// By design, rather than talking about "connected devices", we use 
        /// the term "active devices" which is more generic. So when we show
        /// the number of active devices, we can include devices which are not
        /// connected yet but being simulated.
        /// </summary>
        public bool IsDeviceActive
        {
            get { return this.status == ActorStatus.Updating; }
        }

        public DeviceStateActor(
            ILogger logger,
            UpdateDeviceState updateDeviceStateLogic)
        {
            this.log = logger;
            this.updateDeviceStateLogic = updateDeviceStateLogic;
            this.status = ActorStatus.None;
            this.simulationErrorsCount = 0;
        }

        /// <summary>
        /// Simulation error counter in DeviceStateActor
        /// </summary>
        public long SimulationErrorsCount => this.simulationErrorsCount;

        /// <summary>
        /// Invoke this method before calling Start(), to initialize the actor
        /// with details like the device model and message type to simulate.
        /// If this method is not called before Start(), the application will
        /// throw an exception.
        /// Setup() should be called only once, typically after the constructor.
        /// </summary>
        public void Setup(string deviceId, DeviceModel deviceModel, int position, int totalDevices)
        {
            if (this.status != ActorStatus.None)
            {
                this.log.Error("The actor is already initialized",
                    () => new { CurrentDeviceId = this.deviceId, NewDeviceModelId = deviceModel.Id });
                throw new DeviceActorAlreadyInitializedException();
            }

            this.deviceModel = deviceModel;
            this.deviceId = deviceId;

            // Distributed start times over 1 or 10 secs
            var msecs = totalDevices < 50 ? 1000 : 10000;
            this.startDelayMsecs = (int) (msecs * ((double) position / totalDevices));
        }

        public void Run()
        {
            try
            {
                switch (this.status)
                {
                    // Prepare the dependencies
                    case ActorStatus.None:
                        this.updateDeviceStateLogic.Setup(this, this.deviceId, this.deviceModel);
<<<<<<< HEAD
                        this.DeviceState = this.GetInitialState(this.deviceModel);
                        this.DeviceProperties = this.GetInitialProperties(this.deviceModel);
                        this.log.Debug("Initial device state", () => new { this.deviceId, this.DeviceState, this.DeviceProperties });
=======

                        // Note: we do not need to lock `this.DeviceState` at this time
                        // because the simulation hasn't started yet
                        this.DeviceState = this.SetupTelemetryAndProperties(this.deviceModel);
                        this.log.Debug("Initial device state", () => new { this.deviceId, this.DeviceState });

>>>>>>> e755d8cf
                        this.MoveForward();
                        return;

                    // Update the device state
                    case ActorStatus.Updating:
                        var now = DateTimeOffset.UtcNow.ToUnixTimeMilliseconds();
                        if (now >= this.whenCanIUpdate)
                        {
                            this.log.Debug("Time to update the device state", () => new { this.deviceId });
                            this.updateDeviceStateLogic.Run();
                            this.MoveForward();
                        }

                        return;
                }

                throw new Exception("Application error, Execute() should not be invoked when status = " + this.status);
            }
            catch (Exception e)
            {
                this.simulationErrorsCount++;
                this.log.Error("Device state process failed", () => new { e });
            }
        }

        private void MoveForward()
        {
            var now = DateTimeOffset.UtcNow.ToUnixTimeMilliseconds();

            switch (this.status)
            {
                case ActorStatus.None:
                    this.whenCanIUpdate = now + this.startDelayMsecs;
                    this.log.Debug("Next update scheduled",
                        () => new { this.deviceId, when = DateTimeOffset.FromUnixTimeMilliseconds(this.whenCanIUpdate).ToString("u") });
                    this.status = ActorStatus.Updating;
                    return;

                case ActorStatus.Updating:
                    this.whenCanIUpdate += (long) this.deviceModel.Simulation.Interval.TotalMilliseconds;
                    return;
            }

            throw new Exception("Application error, MoveForward() should not be invoked when status = " + this.status);
        }

        /// <summary>
        /// Initializes device properties from the device model.
        /// </summary>
        private ISmartDictionary GetInitialProperties(DeviceModel model)
        {
            var properties = new SmartDictionary();

            foreach (var property in model.Properties)
            {
                properties.Set(property.Key, JToken.FromObject(property.Value));
            }

            return properties;
        }

        /// <summary>
        /// Initializes device state from the device model.
        /// </summary>
        private ISmartDictionary GetInitialState(DeviceModel model)
        {
            var initialState = CloneObject(model.Simulation.InitialState);

            var state = new SmartDictionary(initialState);

            // Ensure the state contains the "online" key
            if (!state.Has("online"))
            {
                state.Set("online", true);
            }

            // TODO: This is used to control whether telemetry is calculated in UpdateDeviceState.
            //       methods can turn telemetry off/on; e.g. setting temp high- turnoff, set low, turn on
            //       it would be better to do this at the telemetry item level - we should add this in the future
            //       https://github.com/Azure/device-simulation-dotnet/issues/174
            state.Set(CALC_TELEMETRY, true);

            return state;
        }

        /// <summary>Copy an object by value</summary>
        private static T CloneObject<T>(T source)
        {
            return JsonConvert.DeserializeObject<T>(
                JsonConvert.SerializeObject(source));
        }
    }
}<|MERGE_RESOLUTION|>--- conflicted
+++ resolved
@@ -31,9 +31,8 @@
         public ISmartDictionary DeviceState { get; set; }
         public ISmartDictionary DeviceProperties { get; set; }
 
-<<<<<<< HEAD
         public const string CALC_TELEMETRY = "CalculateRandomizedTelemetry";
-=======
+
         private readonly ILogger log;
         private readonly UpdateDeviceState updateDeviceStateLogic;
         private string deviceId;
@@ -44,13 +43,6 @@
         private long simulationErrorsCount;
 
         /// <summary>
-        /// The virtual state of the simulated device. The state is
-        /// periodically updated using an external script.
-        /// </summary>
-        public Dictionary<string, object> DeviceState { get; set; }
->>>>>>> e755d8cf
-
-        /// <summary>
         /// The device is considered active when the state is being updated.
         /// 
         /// By design, rather than talking about "connected devices", we use 
@@ -111,18 +103,9 @@
                     // Prepare the dependencies
                     case ActorStatus.None:
                         this.updateDeviceStateLogic.Setup(this, this.deviceId, this.deviceModel);
-<<<<<<< HEAD
                         this.DeviceState = this.GetInitialState(this.deviceModel);
                         this.DeviceProperties = this.GetInitialProperties(this.deviceModel);
                         this.log.Debug("Initial device state", () => new { this.deviceId, this.DeviceState, this.DeviceProperties });
-=======
-
-                        // Note: we do not need to lock `this.DeviceState` at this time
-                        // because the simulation hasn't started yet
-                        this.DeviceState = this.SetupTelemetryAndProperties(this.deviceModel);
-                        this.log.Debug("Initial device state", () => new { this.deviceId, this.DeviceState });
-
->>>>>>> e755d8cf
                         this.MoveForward();
                         return;
 
