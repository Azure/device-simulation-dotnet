--- conflicted
+++ resolved
@@ -160,13 +160,11 @@
         private ISmartDictionary GetInitialProperties(DeviceModel model)
         {
             var properties = new SmartDictionary();
-
-<<<<<<< HEAD
+            
             if (model.Properties == null || this.deviceModel.CloudToDeviceMethods == null) return properties;
-=======
+
             // Add telemetry property
             properties.Set(TELEMETRY_KEY, JToken.FromObject(this.deviceModel.GetTelemetryReportedProperty(this.log)));
->>>>>>> 5fab0220
 
             // Add SupportedMethods property with methods listed in device model
             properties.Set(SUPPORTED_METHODS_KEY, string.Join(",", this.deviceModel.CloudToDeviceMethods.Keys));
