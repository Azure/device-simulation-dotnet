--- conflicted
+++ resolved
@@ -21,8 +21,6 @@
         IDeviceClient Client { get; set; }
 
         /// <summary>
-<<<<<<< HEAD
-=======
         /// Azure IoT Hub client used by DeviceBootstrap
         /// This extra client is required only because Device Twins require a
         /// MQTT connection. If the main client already uses MQTT, the logic
@@ -31,7 +29,6 @@
         IDeviceClient BootstrapClient { get; set; }
 
         /// <summary>
->>>>>>> abbd3054
         /// The virtual state of the simulated device. The state is
         /// periodically updated using an external script. The value
         /// is shared by UpdateDeviceState and SendTelemetry.
@@ -118,23 +115,6 @@
         private string deviceId;
 
         private readonly ILogger log;
-<<<<<<< HEAD
-
-        // DI factory used to instantiate timers
-        private readonly DependencyResolution.IFactory factory;
-
-        // State machine logic, each of the following has a Run() method
-        private readonly Connect connectLogic;
-
-        private readonly UpdateDeviceState updateDeviceStateLogic;
-        private readonly DeviceBootstrap deviceBootstrapLogic;
-        private readonly SendTelemetry sendTelemetryLogic;
-
-        /// <summary>
-        /// Azure IoT Hub client shared by Connect and SendTelemetry
-        /// </summary>
-        public IDeviceClient Client { get; set; }
-=======
 
         // DI factory used to instantiate timers
         private readonly DependencyResolution.IFactory factory;
@@ -160,7 +140,6 @@
         /// won't open a new connection, and reuse the existing one instead.
         /// </summary>
         public IDeviceClient BootstrapClient { get; set; }
->>>>>>> abbd3054
 
         /// <summary>
         /// The virtual state of the simulated device. The state is
@@ -207,11 +186,7 @@
         /// </summary>
         public IDeviceActor Setup(DeviceType deviceType, int position)
         {
-<<<<<<< HEAD
-            if (this.ActorStatus != Status.None)
-=======
             if (this.ActorStatus != Status.None || this.setupDone)
->>>>>>> abbd3054
             {
                 this.log.Error("The actor is already initialized",
                     () => new
@@ -223,11 +198,8 @@
                 throw new DeviceActorAlreadyInitializedException();
             }
 
-<<<<<<< HEAD
-=======
             this.setupDone = true;
 
->>>>>>> abbd3054
             this.deviceId = "Simulated." + deviceType.Name + "." + position;
             this.messages = deviceType.Telemetry;
 
@@ -281,10 +253,7 @@
         {
             this.StopTimers();
             this.Client?.DisconnectAsync().Wait(connectionTimeout);
-<<<<<<< HEAD
-=======
             this.BootstrapClient?.DisconnectAsync().Wait(connectionTimeout);
->>>>>>> abbd3054
             this.ActorStatus = Status.Ready;
             this.log.Debug("Stopped", () => new { this.deviceId });
         }
@@ -297,11 +266,7 @@
         {
             var nextStatus = this.ActorStatus + 1;
             this.log.Debug("Changing actor state to " + nextStatus,
-<<<<<<< HEAD
-                () => new { this.deviceId, this.ActorStatus, nextStatus });
-=======
                 () => new { this.deviceId, ActorStatus = this.ActorStatus.ToString(), nextStatus = nextStatus.ToString() });
->>>>>>> abbd3054
 
             switch (nextStatus)
             {
@@ -312,10 +277,7 @@
                 case Status.Connecting:
                     this.ActorStatus = nextStatus;
                     this.StopTimers();
-<<<<<<< HEAD
-=======
                     this.log.Debug("Scheduling connectLogic", () => new { this.deviceId });
->>>>>>> abbd3054
                     this.timer.Setup(this.connectLogic.Run, this, retryConnectingFrequency);
                     this.timer.Start();
                     this.ScheduleCancellationCheckIfRequired(retryConnectingFrequency);
@@ -324,10 +286,7 @@
                 case Status.BootstrappingDevice:
                     this.ActorStatus = nextStatus;
                     this.StopTimers();
-<<<<<<< HEAD
-=======
                     this.log.Debug("Scheduling deviceBootstrapLogic", () => new { this.deviceId });
->>>>>>> abbd3054
                     this.timer.Setup(this.deviceBootstrapLogic.Run, this, retryConnectingFrequency);
                     this.timer.Start();
                     this.ScheduleCancellationCheckIfRequired(retryConnectingFrequency);
@@ -336,10 +295,7 @@
                 case Status.UpdatingDeviceState:
                     this.ActorStatus = nextStatus;
                     this.StopTimers();
-<<<<<<< HEAD
-=======
                     this.log.Debug("Scheduling updateDeviceStateLogic", () => new { this.deviceId });
->>>>>>> abbd3054
                     this.timer.Setup(this.updateDeviceStateLogic.Run, this, this.deviceStateInterval);
                     this.timer.Start();
                     this.ScheduleCancellationCheckIfRequired(this.deviceStateInterval);
@@ -357,11 +313,7 @@
                             Message = message
                         };
 
-<<<<<<< HEAD
-                        this.log.Debug("Scheduling SendTelemetry", () =>
-=======
                         this.log.Debug("Scheduling sendTelemetryLogic", () =>
->>>>>>> abbd3054
                             new { this.deviceId, message.Interval.TotalSeconds, message.MessageSchema.Name, message.MessageTemplate });
 
                         telemetryTimer.Setup(this.sendTelemetryLogic.Run, callContext, message.Interval);
@@ -421,5 +373,11 @@
             return JsonConvert.DeserializeObject<T>(
                 JsonConvert.SerializeObject(source));
         }
+
+        private class TelemetryContext
+        {
+            public DeviceActor Self { get; set; }
+            public DeviceType.DeviceTypeMessage Message { get; set; }
+        }
     }
 }