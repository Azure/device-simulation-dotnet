--- conflicted
+++ resolved
@@ -16,9 +16,9 @@
 using Microsoft.Azure.IoTSolutions.DeviceSimulation.Services.Runtime;
 using Microsoft.Azure.IoTSolutions.DeviceSimulation.SimulationAgent.DeviceConnection;
 using Microsoft.Azure.IoTSolutions.DeviceSimulation.SimulationAgent.DeviceProperties;
+using Microsoft.Azure.IoTSolutions.DeviceSimulation.SimulationAgent.DeviceReplay;
 using Microsoft.Azure.IoTSolutions.DeviceSimulation.SimulationAgent.DeviceState;
 using Microsoft.Azure.IoTSolutions.DeviceSimulation.SimulationAgent.DeviceTelemetry;
-using Microsoft.Azure.IoTSolutions.DeviceSimulation.SimulationAgent.DeviceReplay;
 using Microsoft.Azure.IoTSolutions.DeviceSimulation.Services.Statistics;
 
 namespace Microsoft.Azure.IoTSolutions.DeviceSimulation.SimulationAgent
@@ -250,18 +250,11 @@
             try
             {
                 var prefix = this.GetDictKey(string.Empty);
-<<<<<<< HEAD
                 var telemetryActors = this.deviceTelemetryActors.Where(a => a.Key.StartsWith(prefix, StringComparison.Ordinal)).ToList();
                 var connectionActors = this.deviceConnectionActors.Where(a => a.Key.StartsWith(prefix, StringComparison.Ordinal)).ToList();
                 var propertiesActors = this.devicePropertiesActors.Where(a => a.Key.StartsWith(prefix, StringComparison.Ordinal)).ToList();
                 var stateActors = this.deviceStateActors.Where(a => a.Key.StartsWith(prefix, StringComparison.Ordinal)).ToList();
-=======
-                var telemetryActors = this.deviceTelemetryActors.Where(a => a.Key.StartsWith(prefix)).ToList();
-                var connectionActors = this.deviceConnectionActors.Where(a => a.Key.StartsWith(prefix)).ToList();
-                var propertiesActors = this.devicePropertiesActors.Where(a => a.Key.StartsWith(prefix)).ToList();
-                var stateActors = this.deviceStateActors.Where(a => a.Key.StartsWith(prefix)).ToList();
-                var replayActors = this.deviceReplayActors.Where(a => a.Key.StartsWith(prefix)).ToList();
->>>>>>> 5bbfad09
+                var replayActors = this.deviceReplayActors.Where(a => a.Key.StartsWith(prefix, StringComparison.Ordinal)).ToList();
 
                 var simulationModel = new SimulationStatisticsModel
                 {
@@ -497,7 +490,7 @@
                 {
                     DeviceModel deviceModel = await this.deviceModels.GetWithOverrideAsync(deviceModelId, this.simulation);
                     this.log.Info(
-                        "Device Model loaded for partition", 
+                        "Device Model loaded for partition",
                         () => new
                         {
                             partition.SimulationId,
@@ -550,7 +543,7 @@
         /**
          * For each device create one actor to periodically update the internal state,
          * one actor to manage the connection to the hub, and one actor for each
-         * telemetry message to send.   ......................
+         * telemetry message to send.
          */
         private void CreateActorsForDevice(string deviceId, DeviceModel deviceModel, int deviceCounter)
         {
@@ -559,34 +552,8 @@
 
             var dictKey = this.GetDictKey(deviceId);
 
-<<<<<<< HEAD
-            // Create one state actor for each device
-            var deviceStateActor = this.factory.Resolve<IDeviceStateActor>();
-            deviceStateActor.Init(this.simulationContext, deviceId, deviceModel, deviceCounter);
-            this.deviceStateActors.AddOrUpdate(dictKey, deviceStateActor, (k, v) => deviceStateActor);
-
-            // Create one connection actor for each device
-            var deviceContext = this.factory.Resolve<IDeviceConnectionActor>();
-            deviceContext.Init(
-                this.simulationContext,
-                deviceId,
-                deviceModel,
-                deviceStateActor,
-                this.simulationContext.ConnectionLoopSettings);
-            this.deviceConnectionActors.AddOrUpdate(dictKey, deviceContext, (k, v) => deviceContext);
-
-            // Create one device properties actor for each device
-            var devicePropertiesActor = this.factory.Resolve<IDevicePropertiesActor>();
-            devicePropertiesActor.Init(this.simulationContext, deviceId, deviceStateActor, deviceContext, this.simulationContext.PropertiesLoopSettings);
-            this.devicePropertiesActors.AddOrUpdate(dictKey, devicePropertiesActor, (k, v) => devicePropertiesActor);
-
-            // Create one telemetry actor for each telemetry message to be sent
-            var i = 0;
-            foreach (var message in deviceModel.Telemetry)
-=======
             // Create device actors for either replay or non-replay simulations
             if (string.IsNullOrEmpty(this.simulation.ReplayFileId))
->>>>>>> 5bbfad09
             {
                 // Create one state actor for each device
                 var deviceStateActor = this.factory.Resolve<IDeviceStateActor>();
@@ -595,7 +562,12 @@
 
                 // Create one connection actor for each device
                 var deviceContext = this.factory.Resolve<IDeviceConnectionActor>();
-                deviceContext.Init(this.simulationContext, deviceId, deviceModel, deviceStateActor, this.simulationContext.ConnectionLoopSettings);
+                deviceContext.Init(
+                    this.simulationContext,
+                    deviceId,
+                    deviceModel,
+                    deviceStateActor,
+                    this.simulationContext.ConnectionLoopSettings);
                 this.deviceConnectionActors.AddOrUpdate(dictKey, deviceContext, (k, v) => deviceContext);
 
                 // Create one device properties actor for each device
@@ -618,15 +590,12 @@
                     var deviceTelemetryActor = this.factory.Resolve<IDeviceTelemetryActor>();
                     deviceTelemetryActor.Init(this.simulationContext, deviceId, deviceModel, message, deviceStateActor, deviceContext);
 
-<<<<<<< HEAD
-                var actorKey = this.GetTelemetryDictKey(dictKey, (i++).ToString(System.Globalization.CultureInfo.InvariantCulture));
-                this.deviceTelemetryActors.AddOrUpdate(actorKey, deviceTelemetryActor, (k, v) => deviceTelemetryActor);
-=======
-                    var actorKey = this.GetTelemetryDictKey(dictKey, (i++).ToString());
+                    var actorKey = this.GetTelemetryDictKey(dictKey, (i++).ToString(System.Globalization.CultureInfo.InvariantCulture));
                     this.deviceTelemetryActors.AddOrUpdate(actorKey, deviceTelemetryActor, (k, v) => deviceTelemetryActor);
                 }
             }
-            else {
+            else
+            {
                 // Create one state actor for each device
                 var deviceStateActor = this.factory.Resolve<IDeviceStateActor>();
                 deviceStateActor.Init(this.simulationContext, deviceId, deviceModel, deviceCounter);
@@ -641,7 +610,6 @@
                 var deviceReplayActor = this.factory.Resolve<IDeviceReplayActor>();
                 deviceReplayActor.Init(this.simulationContext, deviceId, deviceModel, deviceContext);
                 this.deviceReplayActors.AddOrUpdate(dictKey, deviceReplayActor, (k, v) => deviceReplayActor);
->>>>>>> 5bbfad09
             }
         }
 
