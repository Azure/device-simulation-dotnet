--- conflicted
+++ resolved
@@ -573,7 +573,6 @@
                 }
             }
             else {
-<<<<<<< HEAD
                 // Create one state actor for each device
                 var deviceStateActor = this.factory.Resolve<IDeviceStateActor>();
                 deviceStateActor.Init(this.simulationContext, deviceId, deviceModel, deviceCounter);
@@ -587,11 +586,6 @@
                 // Create one device replay actor for each device
                 var deviceReplayActor = this.factory.Resolve<IDeviceReplayActor>();
                 deviceReplayActor.Init(this.simulationContext, deviceId, deviceModel, deviceContext);
-=======
-                // Create one device replay actor for each device
-                var deviceReplayActor = this.factory.Resolve<IDeviceReplayActor>();
-                deviceReplayActor.Init(this.simulationContext, deviceId, deviceModel);
->>>>>>> 20903008
                 this.deviceReplayActors.AddOrUpdate(dictKey, deviceReplayActor, (k, v) => deviceReplayActor);
             }
         }
