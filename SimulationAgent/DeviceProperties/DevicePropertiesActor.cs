﻿// Copyright (c) Microsoft. All rights reserved.

<<<<<<< HEAD
using System;
=======
>>>>>>> a719a483
using Microsoft.Azure.IoTSolutions.DeviceSimulation.Services;
using Microsoft.Azure.IoTSolutions.DeviceSimulation.Services.Concurrency;
using Microsoft.Azure.IoTSolutions.DeviceSimulation.Services.Diagnostics;
using Microsoft.Azure.IoTSolutions.DeviceSimulation.Services.Models;
using Microsoft.Azure.IoTSolutions.DeviceSimulation.SimulationAgent.DeviceConnection;
using Microsoft.Azure.IoTSolutions.DeviceSimulation.SimulationAgent.DeviceState;

namespace Microsoft.Azure.IoTSolutions.DeviceSimulation.SimulationAgent.DeviceProperties
{
    public interface IDevicePropertiesActor
    {
        IInternalDeviceState DeviceState { get; }
        IDeviceClient Client { get; }

        void Setup(
            string deviceId,
            IDeviceStateActor deviceStateActor,
            IDeviceConnectionActor deviceConnectionActor);

        string Run();
        void HandleEvent(DevicePropertiesActor.ActorEvents e);
        void Stop();
    }

    public class DevicePropertiesActor : IDevicePropertiesActor
    {
        private enum ActorStatus
        {
            None,
            ReadyToStart,
            WaitingForUpdate,
            ReadyToUpdate,
            Updating,
            Stopped
        }

        public enum ActorEvents
        {
            Started,
            PropertiesUpdateFailed,
            PropertiesUpdated,
        }

        private readonly ILogger log;
        private readonly IActorsLogger actorLogger;
        private readonly IRateLimiting rateLimiting;
        private readonly IDevicePropertiesLogic updatePropertiesLogic;

        private ActorStatus status;
        private string deviceId;
        private long whenToRun;

        /// <summary>
        /// Reference to the actor managing the device state, used
        /// to retrieve the state and prepare the telemetry messages
        /// </summary>
        private IDeviceStateActor deviceStateActor;

        /// <summary>
        /// Reference to the actor managing the device connection
        /// </summary>
        private IDeviceConnectionActor deviceConnectionActor;

        /// <summary>
        /// State maintained by the state actor
        /// </summary>
        public IInternalDeviceState DeviceState => this.deviceStateActor.DeviceState;

        /// <summary>
        /// Azure IoT Hub client
        /// </summary>
        public IDeviceClient Client => this.deviceConnectionActor.Client;

        /// <summary>
        /// Azure IoT Hub Device instance
        /// </summary>
        public Device Device => this.deviceConnectionActor.Device;

        public DevicePropertiesActor(
            ILogger logger,
            IActorsLogger actorLogger,
            IRateLimiting rateLimiting,
            IDevicePropertiesLogic updatePropertiesLogic)
        {
            this.log = logger;
            this.actorLogger = actorLogger;
            this.rateLimiting = rateLimiting;
            this.updatePropertiesLogic = updatePropertiesLogic;

            this.status = ActorStatus.None;
            this.deviceId = null;
            this.deviceStateActor = null;
        }

        public void Setup(
            string deviceId,
            IDeviceStateActor deviceStateActor,
            IDeviceConnectionActor deviceConnectionActor)
        {
<<<<<<< HEAD
            // TODO see https://github.com/Azure/device-simulation-dotnet/tree/send-twin-updates
            // for future PR
            throw new NotImplementedException();
=======
            // TODO branch for twin updates to IoT Hub located at:
            //      https://github.com/Azure/device-simulation-dotnet/tree/send-twin-updates
>>>>>>> a719a483
        }

        public void HandleEvent(DevicePropertiesActor.ActorEvents e)
        {
<<<<<<< HEAD
            // TODO see https://github.com/Azure/device-simulation-dotnet/tree/send-twin-updates
            // for future PR
            throw new NotImplementedException();
=======
            // TODO branch for twin updates to IoT Hub located at:
            //      https://github.com/Azure/device-simulation-dotnet/tree/send-twin-updates
>>>>>>> a719a483
        }

        public string Run()
        {
<<<<<<< HEAD
            // TODO see https://github.com/Azure/device-simulation-dotnet/tree/send-twin-updates
            // for future PR
            throw new NotImplementedException();
=======
            // TODO branch for twin updates to IoT Hub located at:
            //      https://github.com/Azure/device-simulation-dotnet/tree/send-twin-updates
            return null;
>>>>>>> a719a483
        }

        public void Stop()
        {
<<<<<<< HEAD
            // TODO see https://github.com/Azure/device-simulation-dotnet/tree/send-twin-updates
            // for future PR
            throw new NotImplementedException();
=======
            // TODO branch for twin updates to IoT Hub located at:
            //      https://github.com/Azure/device-simulation-dotnet/tree/send-twin-updates
>>>>>>> a719a483
        }

        private void ScheduleTwinUpdate()
        {
<<<<<<< HEAD
            // TODO see https://github.com/Azure/device-simulation-dotnet/tree/send-twin-updates
            // for future PR
            throw new NotImplementedException();
=======
            // TODO branch for twin updates to IoT Hub located at:
            //      https://github.com/Azure/device-simulation-dotnet/tree/send-twin-updates
>>>>>>> a719a483
        }

        private void ScheduleTwinUpdateRetry()
        {
<<<<<<< HEAD
            // TODO see https://github.com/Azure/device-simulation-dotnet/tree/send-twin-updates
            // for future PR
            throw new NotImplementedException();
=======
            // TODO branch for twin updates to IoT Hub located at:
            //      https://github.com/Azure/device-simulation-dotnet/tree/send-twin-updates
>>>>>>> a719a483
        }

    }
}<|MERGE_RESOLUTION|>--- conflicted
+++ resolved
@@ -1,9 +1,5 @@
 ﻿// Copyright (c) Microsoft. All rights reserved.
 
-<<<<<<< HEAD
-using System;
-=======
->>>>>>> a719a483
 using Microsoft.Azure.IoTSolutions.DeviceSimulation.Services;
 using Microsoft.Azure.IoTSolutions.DeviceSimulation.Services.Concurrency;
 using Microsoft.Azure.IoTSolutions.DeviceSimulation.Services.Diagnostics;
@@ -103,75 +99,39 @@
             IDeviceStateActor deviceStateActor,
             IDeviceConnectionActor deviceConnectionActor)
         {
-<<<<<<< HEAD
-            // TODO see https://github.com/Azure/device-simulation-dotnet/tree/send-twin-updates
-            // for future PR
-            throw new NotImplementedException();
-=======
             // TODO branch for twin updates to IoT Hub located at:
             //      https://github.com/Azure/device-simulation-dotnet/tree/send-twin-updates
->>>>>>> a719a483
         }
 
         public void HandleEvent(DevicePropertiesActor.ActorEvents e)
         {
-<<<<<<< HEAD
-            // TODO see https://github.com/Azure/device-simulation-dotnet/tree/send-twin-updates
-            // for future PR
-            throw new NotImplementedException();
-=======
             // TODO branch for twin updates to IoT Hub located at:
             //      https://github.com/Azure/device-simulation-dotnet/tree/send-twin-updates
->>>>>>> a719a483
         }
 
         public string Run()
         {
-<<<<<<< HEAD
-            // TODO see https://github.com/Azure/device-simulation-dotnet/tree/send-twin-updates
-            // for future PR
-            throw new NotImplementedException();
-=======
             // TODO branch for twin updates to IoT Hub located at:
             //      https://github.com/Azure/device-simulation-dotnet/tree/send-twin-updates
             return null;
->>>>>>> a719a483
         }
 
         public void Stop()
         {
-<<<<<<< HEAD
-            // TODO see https://github.com/Azure/device-simulation-dotnet/tree/send-twin-updates
-            // for future PR
-            throw new NotImplementedException();
-=======
             // TODO branch for twin updates to IoT Hub located at:
             //      https://github.com/Azure/device-simulation-dotnet/tree/send-twin-updates
->>>>>>> a719a483
         }
 
         private void ScheduleTwinUpdate()
         {
-<<<<<<< HEAD
-            // TODO see https://github.com/Azure/device-simulation-dotnet/tree/send-twin-updates
-            // for future PR
-            throw new NotImplementedException();
-=======
             // TODO branch for twin updates to IoT Hub located at:
             //      https://github.com/Azure/device-simulation-dotnet/tree/send-twin-updates
->>>>>>> a719a483
         }
 
         private void ScheduleTwinUpdateRetry()
         {
-<<<<<<< HEAD
-            // TODO see https://github.com/Azure/device-simulation-dotnet/tree/send-twin-updates
-            // for future PR
-            throw new NotImplementedException();
-=======
             // TODO branch for twin updates to IoT Hub located at:
             //      https://github.com/Azure/device-simulation-dotnet/tree/send-twin-updates
->>>>>>> a719a483
         }
 
     }
