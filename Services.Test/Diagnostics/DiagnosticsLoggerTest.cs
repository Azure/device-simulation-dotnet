﻿// Copyright (c) Microsoft. All rights reserved.

using Microsoft.Azure.IoTSolutions.DeviceSimulation.Services.Diagnostics;
using Microsoft.Azure.IoTSolutions.DeviceSimulation.Services.Http;
using Microsoft.Azure.IoTSolutions.DeviceSimulation.Services.Runtime;
using Moq;
using Services.Test.helpers;
using Xunit;

namespace Services.Test.Diagnostics
{
    public class DiagnosticsLoggerTest
    {
        private const string DIAGNOSTICS_SERVICE_URL = @"http://diagnostics";

        private readonly DiagnosticsLogger target;
        private readonly Mock<IHttpClient> mockHttpClient;

        public DiagnosticsLoggerTest()
        {
            this.mockHttpClient = new Mock<IHttpClient>();

            this.target = new DiagnosticsLogger(
                this.mockHttpClient.Object,
                new ServicesConfig
                {
                    DiagnosticsEndpointUrl = DIAGNOSTICS_SERVICE_URL
                });
        }

        [Fact, Trait(Constants.TYPE, Constants.UNIT_TEST)]
        public void ShouldLogServiceStart()
        {
            // Act
<<<<<<< HEAD
            this.target.LogServiceStartAsync("test").Wait(Constants.TEST_TIMEOUT);
=======
            this.target.LogServiceStart("test");
>>>>>>> a8971a68

            // Assert - Checking if the http call is made just once
            this.mockHttpClient.Verify(x => x.PostAsync(It.IsAny<HttpRequest>()), Times.Once);
        }

        [Fact, Trait(Constants.TYPE, Constants.UNIT_TEST)]
        public void ShouldLogServiceHeartbeat()
        {
            // Act
<<<<<<< HEAD
            this.target.LogServiceHeartbeatAsync().Wait(Constants.TEST_TIMEOUT);
=======
            this.target.LogServiceHeartbeat();
>>>>>>> a8971a68

            // Assert - Checking if the http call is made just once
            this.mockHttpClient.Verify(x => x.PostAsync(It.IsAny<HttpRequest>()), Times.Once);
        }

        [Fact, Trait(Constants.TYPE, Constants.UNIT_TEST)]
        public void ShouldLogServiceError()
        {
            // Act
            // Logging service error sending just a message string
<<<<<<< HEAD
            this.target.LogServiceErrorAsync("testmessage").Wait(Constants.TEST_TIMEOUT);
            
            // Logging service error along with an exception
            this.target.LogServiceErrorAsync("testmessage", new System.Exception().Message).Wait(Constants.TEST_TIMEOUT);
            
            // Logging service error along with an object
            this.target.LogServiceErrorAsync("testmessage", new { Test = "test" }).Wait(Constants.TEST_TIMEOUT);
=======
            this.target.LogServiceError("testmessage");
            // Logging service error along with an exception
            this.target.LogServiceError("testmessage", new System.Exception().Message);
            // Logging service error along with an object
            this.target.LogServiceError("testmessage", new { Test = "test" });
>>>>>>> a8971a68

            // Assert - Checking if the http call is made exactly 3 times one for each type of service error
            this.mockHttpClient.Verify(x => x.PostAsync(It.IsAny<HttpRequest>()), Times.Exactly(3));
        }
    }
}<|MERGE_RESOLUTION|>--- conflicted
+++ resolved
@@ -32,11 +32,7 @@
         public void ShouldLogServiceStart()
         {
             // Act
-<<<<<<< HEAD
-            this.target.LogServiceStartAsync("test").Wait(Constants.TEST_TIMEOUT);
-=======
             this.target.LogServiceStart("test");
->>>>>>> a8971a68
 
             // Assert - Checking if the http call is made just once
             this.mockHttpClient.Verify(x => x.PostAsync(It.IsAny<HttpRequest>()), Times.Once);
@@ -46,11 +42,7 @@
         public void ShouldLogServiceHeartbeat()
         {
             // Act
-<<<<<<< HEAD
-            this.target.LogServiceHeartbeatAsync().Wait(Constants.TEST_TIMEOUT);
-=======
             this.target.LogServiceHeartbeat();
->>>>>>> a8971a68
 
             // Assert - Checking if the http call is made just once
             this.mockHttpClient.Verify(x => x.PostAsync(It.IsAny<HttpRequest>()), Times.Once);
@@ -61,21 +53,13 @@
         {
             // Act
             // Logging service error sending just a message string
-<<<<<<< HEAD
-            this.target.LogServiceErrorAsync("testmessage").Wait(Constants.TEST_TIMEOUT);
+            this.target.LogServiceError("testmessage");
             
             // Logging service error along with an exception
-            this.target.LogServiceErrorAsync("testmessage", new System.Exception().Message).Wait(Constants.TEST_TIMEOUT);
+            this.target.LogServiceError("testmessage", new System.Exception().Message);
             
             // Logging service error along with an object
-            this.target.LogServiceErrorAsync("testmessage", new { Test = "test" }).Wait(Constants.TEST_TIMEOUT);
-=======
-            this.target.LogServiceError("testmessage");
-            // Logging service error along with an exception
-            this.target.LogServiceError("testmessage", new System.Exception().Message);
-            // Logging service error along with an object
             this.target.LogServiceError("testmessage", new { Test = "test" });
->>>>>>> a8971a68
 
             // Assert - Checking if the http call is made exactly 3 times one for each type of service error
             this.mockHttpClient.Verify(x => x.PostAsync(It.IsAny<HttpRequest>()), Times.Exactly(3));
