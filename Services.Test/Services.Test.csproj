--- conflicted
+++ resolved
@@ -1,28 +1,4 @@
 ﻿<Project Sdk="Microsoft.NET.Sdk">
-<<<<<<< HEAD
-  <PropertyGroup>
-    <TargetFramework>netcoreapp2.0</TargetFramework>
-    <LangVersion>7</LangVersion>
-    <IsPackable>false</IsPackable>
-  </PropertyGroup>
-  <ItemGroup>
-    <PackageReference Include="Microsoft.NET.Test.Sdk" Version="15.8.0" />
-    <PackageReference Include="Moq" Version="4.9.0" />
-    <PackageReference Include="xunit" Version="2.4.0" />
-    <PackageReference Include="xunit.assert" Version="2.4.0" />
-    <PackageReference Include="xunit.runner.console" Version="2.4.0" />
-    <PackageReference Include="xunit.runner.visualstudio" Version="2.4.0" />
-  </ItemGroup>
-  <ItemGroup>
-    <ProjectReference Include="..\Services\Services.csproj" />
-  </ItemGroup>
-  <ItemGroup>
-    <Service Include="{82a7f48d-3b50-4b1e-b82e-3ada8210c358}" />
-  </ItemGroup>
-  <ItemGroup>
-    <Folder Include="DataStructures\" />
-  </ItemGroup>
-=======
     <PropertyGroup>
         <TargetFramework>netcoreapp2.0</TargetFramework>
         <LangVersion>latest</LangVersion>
@@ -39,5 +15,4 @@
     <ItemGroup>
         <ProjectReference Include="..\Services\Services.csproj" />
     </ItemGroup>
->>>>>>> 4e5144a1
 </Project>