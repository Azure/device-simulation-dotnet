﻿// Copyright (c) Microsoft. All rights reserved.

using System;
using System.Threading.Tasks;
using Microsoft.Azure.Devices;
using Microsoft.Azure.IoTSolutions.DeviceSimulation.Services;
using Microsoft.Azure.IoTSolutions.DeviceSimulation.Services.Diagnostics;
using Microsoft.Azure.IoTSolutions.DeviceSimulation.Services.Exceptions;
using Microsoft.Azure.IoTSolutions.DeviceSimulation.Services.IotHub;
using Microsoft.Azure.IoTSolutions.DeviceSimulation.Services.Runtime;
using Moq;
using Services.Test.helpers;
using Xunit;
using Xunit.Abstractions;

namespace Services.Test
{
    public class DevicesTest
    {
        /// <summary>The test logger</summary>
        private readonly ITestOutputHelper log;

        private readonly Devices target;
        private readonly Mock<IServicesConfig> config;
        private readonly Mock<IIotHubConnectionStringManager> connectionStringManager;
        private readonly Mock<IRegistryManager> registry;
        private readonly Mock<IDeviceClientWrapper> deviceClient;
        private readonly Mock<ILogger> logger;
<<<<<<< HEAD
        private readonly int testTimeout = 1000;
=======
        private readonly Mock<IDiagnosticsLogger> diagnosticsLogger;
>>>>>>> 4e5144a1

        public DevicesTest(ITestOutputHelper log)
        {
            this.log = log;

            this.config = new Mock<IServicesConfig>();
            this.connectionStringManager = new Mock<IIotHubConnectionStringManager>();
            this.registry = new Mock<IRegistryManager>();
            this.deviceClient = new Mock<IDeviceClientWrapper>();
            this.logger = new Mock<ILogger>();
            this.diagnosticsLogger = new Mock<IDiagnosticsLogger>();

            this.target = new Devices(
                this.config.Object,
                this.connectionStringManager.Object,
                this.registry.Object,
                this.deviceClient.Object,
                this.logger.Object,
                this.diagnosticsLogger.Object);

            this.connectionStringManager
                .Setup(x => x.GetIotHubConnectionString())
                .Returns("HostName=iothub-AAAA.azure-devices.net;SharedAccessKeyName=AAAA;SharedAccessKey=AAAA");

            this.target.Init();
        }

        /** 
         * Any exception while creating a device needs to be rethrown
         * so that the simulation will retry. Do not return null, otherwise
         * the device actors will assume a device object is ready to use
         * and get into an invalid state.
         */
        [Fact, Trait(Constants.TYPE, Constants.UNIT_TEST)]
        public void ItThrowsWhenCreationTimesOut()
        {
            // Case 1: the code uses async, and the exception surfaces explicitly

            // Arrange
            this.registry.Setup(x => x.AddDeviceAsync(It.IsAny<Device>())).Throws<TaskCanceledException>();

            // Act+Assert
            Assert.ThrowsAsync<ExternalDependencyException>(
                    async () => await this.target.CreateAsync("a-device-id"))
                .Wait(Constants.TEST_TIMEOUT);

            // Case 2: the code uses Wait(), and the exception is wrapped in AggregateException

            // Arrange
            var e = new AggregateException(new TaskCanceledException());
            this.registry.Setup(x => x.AddDeviceAsync(It.IsAny<Device>())).Throws(e);

            // Act+Assert
            Assert.ThrowsAsync<ExternalDependencyException>(
                    async () => await this.target.CreateAsync("a-device-id"))
                .Wait(Constants.TEST_TIMEOUT);
        }
    }
}<|MERGE_RESOLUTION|>--- conflicted
+++ resolved
@@ -26,11 +26,7 @@
         private readonly Mock<IRegistryManager> registry;
         private readonly Mock<IDeviceClientWrapper> deviceClient;
         private readonly Mock<ILogger> logger;
-<<<<<<< HEAD
-        private readonly int testTimeout = 1000;
-=======
         private readonly Mock<IDiagnosticsLogger> diagnosticsLogger;
->>>>>>> 4e5144a1
 
         public DevicesTest(ITestOutputHelper log)
         {
