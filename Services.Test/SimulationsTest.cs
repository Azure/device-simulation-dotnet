// Copyright (c) Microsoft. All rights reserved.

using System;
using System.Collections.Generic;
<<<<<<< HEAD
using System.Threading.Tasks;
=======
>>>>>>> 4e5144a1
using Microsoft.Azure.Documents;
using Microsoft.Azure.Documents.Client;
using Microsoft.Azure.IoTSolutions.DeviceSimulation.Services;
using Microsoft.Azure.IoTSolutions.DeviceSimulation.Services.Diagnostics;
using Microsoft.Azure.IoTSolutions.DeviceSimulation.Services.Exceptions;
using Microsoft.Azure.IoTSolutions.DeviceSimulation.Services.IotHub;
using Microsoft.Azure.IoTSolutions.DeviceSimulation.Services.Models;
using Microsoft.Azure.IoTSolutions.DeviceSimulation.Services.Runtime;
using Microsoft.Azure.IoTSolutions.DeviceSimulation.Services.Storage;
using Microsoft.Azure.IoTSolutions.DeviceSimulation.Services.Storage.DocumentDb;
using Microsoft.Azure.IoTSolutions.DeviceSimulation.Services.StorageAdapter;
using Moq;
using Newtonsoft.Json;
using Services.Test.helpers;
using Xunit;
using Xunit.Abstractions;
using SimulationModel = Microsoft.Azure.IoTSolutions.DeviceSimulation.Services.Models.Simulation;

namespace Services.Test
{
    public class SimulationsTest
    {
        /// <summary>The test logger</summary>
        private readonly ITestOutputHelper log;

        private const string STORAGE_COLLECTION = "simulations";
        private const string SIMULATION_ID = "1";

        private readonly Mock<IServicesConfig> mockConfig;
        private readonly Mock<IDeviceModels> deviceModels;
        private readonly Mock<IFactory> mockFactory;
        private readonly Mock<IStorageAdapterClient> mockStorageAdapterClient;
        private readonly Mock<IStorageRecords> mockStorageRecords;
        private readonly Mock<IDevices> devices;
        private readonly Mock<ILogger> logger;
        private readonly Mock<IDiagnosticsLogger> diagnosticsLogger;
        private readonly Mock<IIotHubConnectionStringManager> connStringManager;
        private readonly Mock<IDocumentDbWrapper> mockDocumentDbWrapper;
        private readonly Mock<IDocumentClient> mockDocumentClient;
        private readonly Mock<IResourceResponse<Document>> mockStorageDocument;
        private readonly Simulations target;
        private readonly List<DeviceModel> models;

        public SimulationsTest(ITestOutputHelper log)
        {
            this.log = log;

            this.mockConfig = new Mock<IServicesConfig>();
            this.deviceModels = new Mock<IDeviceModels>();
            this.mockStorageRecords = new Mock<IStorageRecords>();
            this.mockStorageRecords.Setup(x => x.Init(It.IsAny<StorageConfig>())).Returns(this.mockStorageRecords.Object);
<<<<<<< HEAD
=======

            // Multiple tests require the passed-in StorageRecord object to be returned from storage
            this.mockStorageRecords.Setup(
                    x => x.UpsertAsync(
                        It.IsAny<StorageRecord>(),
                        It.IsAny<string>()))
                .ReturnsAsync((StorageRecord storageRecord, string eTag) => storageRecord);
>>>>>>> 4e5144a1
            this.mockDocumentDbWrapper = new Mock<IDocumentDbWrapper>();
            this.mockDocumentClient = new Mock<IDocumentClient>();
            this.mockStorageDocument = new Mock<IResourceResponse<Document>>();

            this.mockFactory = new Mock<IFactory>();
            this.mockFactory.Setup(x => x.Resolve<IStorageRecords>()).Returns(this.mockStorageRecords.Object);

            this.mockStorageAdapterClient = new Mock<IStorageAdapterClient>();
            this.logger = new Mock<ILogger>();
            this.diagnosticsLogger = new Mock<IDiagnosticsLogger>();
            this.devices = new Mock<IDevices>();
            this.connStringManager = new Mock<IIotHubConnectionStringManager>();
            this.models = new List<DeviceModel>
            {
                new DeviceModel { Id = "01" },
                new DeviceModel { Id = "05" },
                new DeviceModel { Id = "02" },
                new DeviceModel { Id = "AA" }
            };

            this.target = new Simulations(
<<<<<<< HEAD
                this.mockConfig.Object, 
                this.deviceModels.Object, 
                this.mockFactory.Object,
                this.mockStorageAdapterClient.Object, 
                this.connStringManager.Object, 
                this.devices.Object, 
                this.logger.Object);
=======
                this.mockConfig.Object,
                this.deviceModels.Object,
                this.mockFactory.Object,
                this.mockStorageAdapterClient.Object,
                this.connStringManager.Object,
                this.devices.Object,
                this.logger.Object,
                this.diagnosticsLogger.Object);
>>>>>>> 4e5144a1
        }

        [Fact, Trait(Constants.TYPE, Constants.UNIT_TEST)]
        public void InitialListIsEmpty()
        {
            // Arrange
            this.ThereAreNoSimulationsInTheStorage();

            // Act
            var list = this.target.GetListAsync().Result;

            // Assert
            Assert.Equal(0, list.Count);
        }

        [Fact, Trait(Constants.TYPE, Constants.UNIT_TEST)]
        public void InitialMetadataAfterCreation()
        {
            // Arrange
            this.ThereAreNoSimulationsInTheStorage();
            this.ThereAreSomeDeviceModels();
            this.StorageReturnsSimulationRecordOnCreate();

            // Act
            SimulationModel result = this.target.InsertAsync(new SimulationModel(), "default").Result;

            // Assert
            Assert.False(result.PartitioningComplete);
            Assert.True(Math.Abs(result.Modified.ToUnixTimeSeconds() - result.Created.ToUnixTimeSeconds()) < 10);
        }

        [Fact, Trait(Constants.TYPE, Constants.UNIT_TEST)]
        public void CreateDefaultSimulation()
        {
            // Arrange
            const int DEFAULT_DEVICE_COUNT = 1;
            this.ThereAreNoSimulationsInTheStorage();
            this.ThereAreSomeDeviceModels();
            var simulation = new SimulationModel();
            this.StorageReturnsSimulationRecordOnCreate(simulation);
<<<<<<< HEAD
=======

            // Return the StorageRecord object that will be passed to StorageRecords
            this.mockStorageRecords.Setup(
                    x => x.UpsertAsync(
                        It.IsAny<StorageRecord>(),
                        It.IsAny<string>()))
                .ReturnsAsync((StorageRecord storageRecord, string eTag) => storageRecord);
>>>>>>> 4e5144a1

            // Act
            SimulationModel result = this.target.InsertAsync(simulation, "default").Result;

            // Assert
            Assert.False(result.PartitioningComplete);
            Assert.Equal(this.models.Count, result.DeviceModels.Count);
            for (var i = 0; i < this.models.Count; i++)
            {
                Assert.Equal(this.models[i].Id, result.DeviceModels[i].Id);
                Assert.Equal(DEFAULT_DEVICE_COUNT, result.DeviceModels[i].Count);
            }
        }

        [Fact, Trait(Constants.TYPE, Constants.UNIT_TEST)]
        public void CreateSimulationWithoutId()
        {
            // Arrange
            this.ThereAreNoSimulationsInTheStorage();
            this.ThereAreSomeDeviceModels();
            this.StorageReturnsSimulationRecordOnCreate();

            // Act
            SimulationModel result = this.target.InsertAsync(new SimulationModel(), "default").Result;

            // Assert
            Assert.NotEmpty(result.Id);
        }

        [Fact, Trait(Constants.TYPE, Constants.UNIT_TEST)]
        public void CreateSimulationWithId()
        {
            // Arrange
            this.ThereAreSomeDeviceModels();
            this.ThereAreNoSimulationsInTheStorage();

            // Act
            var simulation = new SimulationModel { Id = "123" };
            this.StorageReturnsSimulationRecordOnCreate(simulation);
            SimulationModel result = this.target.InsertAsync(simulation, "default").Result;

            // Assert
            Assert.Equal(simulation.Id, result.Id);
        }

        [Fact, Trait(Constants.TYPE, Constants.UNIT_TEST)]
        public void CreateWithInvalidTemplate()
        {
            // Act + Assert
            Assert.ThrowsAsync<InvalidInputException>(
                    async () => await this.target.InsertAsync(new SimulationModel(), "mytemplate"))
                .Wait(Constants.TEST_TIMEOUT);
        }

        [Fact, Trait(Constants.TYPE, Constants.UNIT_TEST)]
        public void CreatedSimulationsAreStored()
        {
            // Arrange
            this.ThereAreSomeDeviceModels();
            this.ThereAreNoSimulationsInTheStorage();
            var simulation = new SimulationModel { Id = Guid.NewGuid().ToString(), Enabled = false };
            this.StorageReturnsSimulationRecordOnCreate(simulation);

            // Act
            this.target.InsertAsync(simulation, "default").Wait();

            // Assert
<<<<<<< HEAD
            //this.mockStorageAdapterClient.Verify(
            //    x => x.UpdateAsync(STORAGE_COLLECTION, SIMULATION_ID, It.IsAny<string>(), "*"));
            this.mockStorageRecords.Verify(
                x => x.CreateAsync(It.IsAny<StorageRecord>()), Times.Once);
=======
            this.mockStorageRecords.Verify(
                x => x.UpsertAsync(It.IsAny<StorageRecord>(), It.IsAny<string>()), Times.Once);
>>>>>>> 4e5144a1
        }

        [Fact, Trait(Constants.TYPE, Constants.UNIT_TEST)]
        public void UpsertRequiresIdWhileInsertDoesNot()
        {
            // Arrange
            var s1 = new SimulationModel() { Name = "Test Simulation 1" };
            var s2 = new SimulationModel() { Name = "Test Simulation 2" };
            this.ThereAreNoSimulationsInTheStorage();
<<<<<<< HEAD
            var simulation = new SimulationModel
=======
            this.StorageReturnsSimulationRecordOnCreate(s1);
            var s2StorageRecord = new StorageRecord
>>>>>>> 4e5144a1
            {
                Id = s2.Id,
                Data = JsonConvert.SerializeObject(s2),
            };
<<<<<<< HEAD
            var updatedSimulation = new SimulationModel
            {
                Id = SIMULATION_ID,
                Enabled = false,
                ETag = "newETag"
            };
            var updatedStorageRecord = new StorageRecord
            {
                Id = updatedSimulation.Id,
                Data = JsonConvert.SerializeObject(updatedSimulation)
            };
            this.mockStorageRecords.Setup(
                    x => x.GetAsync(It.IsAny<string>())
                )
                .ReturnsAsync(updatedStorageRecord);

            // Act
            var upsertTask = this.target.UpsertAsync(simulation);
            upsertTask.Wait(Constants.TEST_TIMEOUT);
            simulation = upsertTask.Result;

            // Assert
            this.mockStorageRecords.Verify(
                x => x.UpsertAsync(It.IsAny<StorageRecord>())
            );
            Assert.Equal("newETag", simulation.ETag);
=======
            this.mockStorageRecords.Setup(x => x.UpsertAsync(It.IsAny<StorageRecord>()))
                .ReturnsAsync(s2StorageRecord);

            // Act - No exception occurs
            this.target.InsertAsync(s1).Wait(Constants.TEST_TIMEOUT);

            // Act + Assert
            Assert.ThrowsAsync<InvalidInputException>(async () => await this.target.UpsertAsync(s2))
                .Wait(Constants.TEST_TIMEOUT);
>>>>>>> 4e5144a1
        }

        [Fact, Trait(Constants.TYPE, Constants.UNIT_TEST)]
        public void UpsertWillFailWhenETagsDoNotMatch()
        {
            // Arrange
<<<<<<< HEAD
            var s1 = new SimulationModel() { Name = "Test Simulation 1"};
            var s2 = new SimulationModel() { Name = "Test Simulation 2" };
            this.ThereAreNoSimulationsInTheStorage();
            this.StorageReturnsSimulationRecordOnCreate(s1);
            var s2StorageRecord = new StorageRecord
            {
                Id = s2.Id,
                Data = JsonConvert.SerializeObject(s2),
            };
            this.mockStorageRecords.Setup(x => x.UpsertAsync(It.IsAny<StorageRecord>()))
                .ReturnsAsync(s2StorageRecord);

            // Act - No exception occurs
            this.target.InsertAsync(s1).Wait(Constants.TEST_TIMEOUT);
=======
            const string ETAG1 = "ETag 001";
            const string ETAG2 = "ETag 002";

            // Mock simulation that will be returned from storage
            var updatedSimulation = new SimulationModel { Id = SIMULATION_ID, Name = "Test Simulation 2", ETag = ETAG2 };
            var updatedStorageRecord = new StorageRecord
            {
                Id = SIMULATION_ID,
                Data = JsonConvert.SerializeObject(updatedSimulation),
            };

            // Create a mock DocumentDB Document object that will contain a
            // different ETag than the one we're trying to use to upsert
            var document = new Document();
            document.Id = "foo";
            document.SetPropertyValue("ETag", ETAG2);
            document.SetPropertyValue("Data", JsonConvert.SerializeObject(updatedSimulation));
            var mockStorageRecord = StorageRecord.FromDocumentDb(document);
            this.mockStorageRecords.Setup(x => x.GetAsync(It.IsAny<string>())).ReturnsAsync(mockStorageRecord);

            // Initial simulation 
            var initialSimulation = new SimulationModel { Id = SIMULATION_ID, Name = "Test Simulation 1", ETag = ETAG1 };
            var initialStorageRecord = new StorageRecord
            {
                Id = SIMULATION_ID,
                Data = JsonConvert.SerializeObject(initialSimulation),
            };
>>>>>>> 4e5144a1

            // Act + Assert
            Assert.ThrowsAsync<ResourceOutOfDateException>(
                    async () => await this.target.UpsertAsync(initialSimulation))
                .Wait(Constants.TEST_TIMEOUT);
        }

        [Fact]
        public void UpsertWillSucceedWhenETagsMatch()
        {
            // Arrange
            const string ETAG1 = "ETag 001";
            const string ETAG2 = "ETag 002";

            // Mock simulation that will be returned from storage
            var existingSimulation = new SimulationModel { Id = SIMULATION_ID, Name = "Test Simulation 2", ETag = ETAG1 };
            var updatedStorageRecord = new StorageRecord
            {
                Id = SIMULATION_ID,
                Data = JsonConvert.SerializeObject(existingSimulation),
            };

            // Create a mock DocumentDB Document object that will contain the
            // same ETag value as the one we're trying to use to upsert with.
            var document = new Document();
            document.Id = "foo";
            document.SetPropertyValue("ETag", ETAG1);
            document.SetPropertyValue("Data", JsonConvert.SerializeObject(existingSimulation));
            var mockStorageRecord = StorageRecord.FromDocumentDb(document);

            //// Set up a DocumentDbWrapper Mock to return the mock storage document. This is
            //// necessary because the ETag property of StorageDocument, which we're using for
            //// this test, is read only.
            //var document = new Document();
            //document.Id = SIMULATION_ID;
            //document.re
            //this.mockStorageDocument.SetupGet(x => x.Resource).Returns(document);

            //this.mockDocumentDbWrapper.Setup(
            //    x => x.GetClientAsync(
            //        It.IsAny<StorageConfig>())
            //).ReturnsAsync(this.mockDocumentClient.Object);

            //this.mockDocumentDbWrapper.Setup(
            //    x => x.ReadAsync(
            //        It.IsAny<IDocumentClient>(),
            //        It.IsAny<StorageConfig>(),
            //        It.IsAny<string>())
            //).ReturnsAsync(this.mockStorageDocument.Object);

            // Initial simulation 
            var initialSimulation = new SimulationModel { Id = SIMULATION_ID, Name = "Test Simulation 1", ETag = ETAG1 };
            var initialStorageRecord = new StorageRecord
            {
                Id = SIMULATION_ID,
                Data = JsonConvert.SerializeObject(initialSimulation),
            };

<<<<<<< HEAD
            // Simulation after update
            var updatedSimulation = new SimulationModel { Id = SIMULATION_ID, Name = "Test Simulation 2", ETag = ETAG2 };
            var updatedStorageRecord = new StorageRecord
            {
                Id = SIMULATION_ID,
                Data = JsonConvert.SerializeObject(updatedSimulation),
            };

            // Initial setup - the ETag matches
            this.mockStorageRecords.Setup(x => x.GetAsync(It.IsAny<string>())).ReturnsAsync(initialStorageRecord);
            this.mockStorageRecords.Setup(x => x.UpsertAsync(It.IsAny<StorageRecord>()))
                .ReturnsAsync(initialStorageRecord);

            // Act - No exception because ETag matches
            // Note: the call to UpsertAsync modifies the object, don't reuse the variable later
            this.target.UpsertAsync(initialSimulation).Wait(Constants.TEST_TIMEOUT);

            // Arrange - the ETag won't match
            this.mockStorageRecords.Setup(x => x.GetAsync(It.IsAny<string>())).ReturnsAsync(updatedStorageRecord);

            // Act + Assert
            var outOfDateSimulation = new SimulationModel { Id = SIMULATION_ID, ETag = ETAG1 };

            Assert.ThrowsAsync<ResourceOutOfDateException>(
                    async () => await this.target.UpsertAsync(outOfDateSimulation))
                .Wait(Constants.TEST_TIMEOUT);
=======
            // Create a second document that will be returned after the upsert,
            // which will contain an updated ETag
            var upsertResultDocument = new Document();
            upsertResultDocument.Id = "bar";
            upsertResultDocument.SetPropertyValue("ETag", ETAG2);
            upsertResultDocument.SetPropertyValue("Data", JsonConvert.SerializeObject(initialSimulation));
            var upsertResultStorageRecord = StorageRecord.FromDocumentDb(upsertResultDocument);

            this.mockStorageRecords.Setup(x => x.GetAsync(It.IsAny<string>())).ReturnsAsync(mockStorageRecord);
            this.mockStorageRecords.Setup(x => x.UpsertAsync(It.IsAny<StorageRecord>(), It.IsAny<string>())).ReturnsAsync(upsertResultStorageRecord);

            // Act
            var returnedSimulationTask = this.target.UpsertAsync(initialSimulation);
            returnedSimulationTask.Wait(Constants.TEST_TIMEOUT);

            // Assert
            Assert.Matches(ETAG2, returnedSimulationTask.Result.ETag);
        }

        [Fact, Trait(Constants.TYPE, Constants.UNIT_TEST)]
        public void ItDoesNotAllowUsersToOverwritePartitioningStatus()
        {
            // Arrange
            var sim = new SimulationModel
            {
                Id = "1",
                Enabled = true,
                PartitioningComplete = false
            };
            var record = new ValueApiModel
            {
                Key = "1",
                Data = JsonConvert.SerializeObject(sim)
            };

            // Create a DocumentDB Document that will be used to create a StorageRecord object
            var document = new Document();
            document.Id = "foo";
            document.SetPropertyValue("Data", JsonConvert.SerializeObject(sim));
            var storageRecord = StorageRecord.FromDocumentDb(document);

            this.mockStorageRecords.Setup(x => x.GetAsync(It.IsAny<string>()))
                .ReturnsAsync(storageRecord);
            this.mockStorageRecords.Setup(x => x.UpsertAsync(It.IsAny<StorageRecord>()))
                .ReturnsAsync(storageRecord);

            // Act
            var update = new SimulationModel
            {
                Id = sim.Id,
                Enabled = true,
                PartitioningComplete = true,
                ETag = "*"
            };
            SimulationModel result = this.target.UpsertAsync(update).CompleteOrTimeout().Result;

            // Assert
            Assert.False(result.PartitioningComplete);
        }

        [Fact, Trait(Constants.TYPE, Constants.UNIT_TEST)]
        public void ItCreatesNewSimulationsWithPartitioningStateNotComplete()
        {
            // Arrange
            this.mockStorageRecords.Setup(x => x.GetAsync(It.IsAny<string>()))
                .ReturnsAsync((StorageRecord)null);
            var sim = new SimulationModel
            {
                Id = "1",
                Enabled = true,
                PartitioningComplete = true
            };
            var record = new ValueApiModel
            {
                Key = "1",
                Data = JsonConvert.SerializeObject(sim),
            };

            // Create a DocumentDB Document that will be used to create a StorageRecord object
            var document = new Document();
            document.Id = "foo";
            document.SetPropertyValue("Data", JsonConvert.SerializeObject(sim));
            var storageRecord = StorageRecord.FromDocumentDb(document);

            this.mockStorageRecords.Setup(x => x.UpsertAsync(It.IsAny<StorageRecord>()))
                .ReturnsAsync(storageRecord);

            // Act
            SimulationModel result = this.target.UpsertAsync(sim).CompleteOrTimeout().Result;

            // Assert
            Assert.False(result.PartitioningComplete);
>>>>>>> 4e5144a1
        }

        // TODO: this test doesn't validate properties of a device model; it doesn't appear to test what its name implies that it does
        [Fact, Trait(Constants.TYPE, Constants.UNIT_TEST)]
        public void ItTriggersPartitionsDeletionWhenASimulationIsDisabled()
        {
            // Arrange
            var sim = new SimulationModel
            {
                Id = "1",
                Enabled = true,
                PartitioningComplete = true,
                ETag = "*"
            };
            var record = new ValueApiModel
            {
                Key = "1",
                Data = JsonConvert.SerializeObject(sim)
            };

<<<<<<< HEAD
            // Arrange the simulation data returned by the mockStorageAdapterClient adapter
            var id = SIMULATION_ID;
            var simulation = new SimulationModel
=======
            // Create a DocumentDB Document that will be used to create a StorageRecord object
            var document = new Document();
            document.Id = "foo";
            document.SetPropertyValue("Data", JsonConvert.SerializeObject(sim));
            document.SetPropertyValue("ETag", "*");
            var storageRecord = StorageRecord.FromDocumentDb(document);

            this.mockStorageRecords.Setup(x => x.GetAsync(It.IsAny<string>()))
                .ReturnsAsync(storageRecord);
            this.mockStorageRecords.Setup(x => x.UpsertAsync(It.IsAny<StorageRecord>(), It.IsAny<string>()))
                .ReturnsAsync(storageRecord);

            // Act
            var update = new SimulationModel
>>>>>>> 4e5144a1
            {
                Id = sim.Id,
                Enabled = false,
                PartitioningComplete = true,
                ETag = "*"
            };
<<<<<<< HEAD
            //var updatedValue = new ValueApiModel
            //{
            //    Key = id,
            //    Data = JsonConvert.SerializeObject(simulation),
            //    ETag = simulation.ETag
            //};
            var updatedStorageRecord = new StorageRecord
            {
                Id = id,
                Data = JsonConvert.SerializeObject(simulation),
            };

            //this.mockStorageAdapterClient.Setup(x => x.UpdateAsync(It.IsAny<string>(), It.IsAny<string>(), It.IsAny<string>(), It.IsAny<string>()))
            //    .ReturnsAsync(updatedValue);
            this.mockStorageRecords.Setup(x => x.UpsertAsync(It.IsAny<StorageRecord>())).ReturnsAsync(updatedStorageRecord);
=======
            var result = this.target.UpsertAsync(update).CompleteOrTimeout().Result;

            // Assert
            Assert.False(result.Enabled);
            Assert.False(result.PartitioningComplete);
        }

        [Fact, Trait(Constants.TYPE, Constants.UNIT_TEST)]
        public void ItGenerateDevicesIdGroupedByModel()
        {
            // Arrange
            var sim = new SimulationModel
            {
                Id = "1",
                Enabled = true,
                PartitioningComplete = true,
                DeviceModels = new List<SimulationModel.DeviceModelRef>
                {
                    new SimulationModel.DeviceModelRef { Id = "modelA", Count = 5 },
                    new SimulationModel.DeviceModelRef { Id = "modelB", Count = 2 },
                    new SimulationModel.DeviceModelRef { Id = "modelC", Count = 4 }
                }
            };
>>>>>>> 4e5144a1

            // Act
            Dictionary<string, List<string>> result = this.target.GetDeviceIdsByModel(sim);

            // Assert
<<<<<<< HEAD
            this.mockStorageRecords.Verify(x => x.UpsertAsync(
                updatedStorageRecord));
=======
            Assert.Equal(3, result.Count);
            Assert.True(result.ContainsKey("modelA"));
            Assert.True(result.ContainsKey("modelB"));
            Assert.True(result.ContainsKey("modelC"));
            Assert.Equal(5, result["modelA"].Count);
            Assert.Equal(2, result["modelB"].Count);
            Assert.Equal(4, result["modelC"].Count);
        }

        [Fact, Trait(Constants.TYPE, Constants.UNIT_TEST)]
        public void ItGeneratesDeviceIdsFollowingAKnownFormat()
        {
            // Arrange
            var simulationId = Guid.NewGuid().ToString();
            var modelId1 = Guid.NewGuid().ToString();
            var modelId2 = Guid.NewGuid().ToString();
            var sim = new SimulationModel
            {
                Id = simulationId,
                Enabled = true,
                PartitioningComplete = true,
                DeviceModels = new List<SimulationModel.DeviceModelRef>
                {
                    new SimulationModel.DeviceModelRef { Id = modelId1, Count = 3 },
                    new SimulationModel.DeviceModelRef { Id = modelId2, Count = 2 }
                }
            };

            // Act
            Dictionary<string, List<string>> result = this.target.GetDeviceIdsByModel(sim);

            // Assert
            Assert.True(result.ContainsKey(modelId1));
            Assert.True(result.ContainsKey(modelId2));

            Assert.Contains($"{simulationId}.{modelId1}.1", result[modelId1]);
            Assert.Contains($"{simulationId}.{modelId1}.2", result[modelId1]);
            Assert.Contains($"{simulationId}.{modelId1}.3", result[modelId1]);

            Assert.Contains($"{simulationId}.{modelId2}.1", result[modelId2]);
            Assert.Contains($"{simulationId}.{modelId2}.2", result[modelId2]);
        }

        [Fact, Trait(Constants.TYPE, Constants.UNIT_TEST)]
        public void ItIncludesCustomDevicesWhenGeneratingTheListOfDevices()
        {
            // Arrange
            var simulationId = Guid.NewGuid().ToString();
            var modelId1 = Guid.NewGuid().ToString();
            var modelId2 = Guid.NewGuid().ToString();
            var modelId3 = Guid.NewGuid().ToString();
            var modelId4 = Guid.NewGuid().ToString();
            var custom1 = Guid.NewGuid().ToString();
            var custom2 = Guid.NewGuid().ToString();
            var custom3 = Guid.NewGuid().ToString();
            var custom4 = Guid.NewGuid().ToString();
            var custom5 = Guid.NewGuid().ToString();
            var sim = new SimulationModel
            {
                Id = simulationId,
                Enabled = true,
                PartitioningComplete = true,
                DeviceModels = new List<SimulationModel.DeviceModelRef>
                {
                    new SimulationModel.DeviceModelRef { Id = modelId1, Count = 3 },
                    new SimulationModel.DeviceModelRef { Id = modelId2, Count = 2 }
                },
                CustomDevices = new List<SimulationModel.CustomDeviceRef>
                {
                    new SimulationModel.CustomDeviceRef
                    {
                        DeviceId = custom1,
                        DeviceModel = new SimulationModel.DeviceModelRef { Id = modelId1 }
                    },
                    new SimulationModel.CustomDeviceRef
                    {
                        DeviceId = custom2,
                        DeviceModel = new SimulationModel.DeviceModelRef { Id = modelId1 }
                    },
                    new SimulationModel.CustomDeviceRef
                    {
                        DeviceId = custom3,
                        DeviceModel = new SimulationModel.DeviceModelRef { Id = modelId3 }
                    },
                    new SimulationModel.CustomDeviceRef
                    {
                        DeviceId = custom4,
                        DeviceModel = new SimulationModel.DeviceModelRef { Id = modelId3 }
                    },
                    new SimulationModel.CustomDeviceRef
                    {
                        DeviceId = custom5,
                        DeviceModel = new SimulationModel.DeviceModelRef { Id = modelId4 }
                    }
                }
            };

            // Act
            Dictionary<string, List<string>> result = this.target.GetDeviceIdsByModel(sim);

            // Assert
            Assert.Equal(4, result.Count);
            Assert.True(result.ContainsKey(modelId1));
            Assert.True(result.ContainsKey(modelId2));
            Assert.True(result.ContainsKey(modelId3));
            Assert.True(result.ContainsKey(modelId4));

            Assert.Equal(5, result[modelId1].Count);
            Assert.Equal(2, result[modelId2].Count);
            Assert.Equal(2, result[modelId3].Count);
            Assert.Single(result[modelId4]);

            Assert.Contains($"{simulationId}.{modelId1}.1", result[modelId1]);
            Assert.Contains($"{simulationId}.{modelId1}.2", result[modelId1]);
            Assert.Contains($"{simulationId}.{modelId1}.3", result[modelId1]);

            Assert.Contains($"{simulationId}.{modelId2}.1", result[modelId2]);
            Assert.Contains($"{simulationId}.{modelId2}.2", result[modelId2]);

            Assert.Contains(custom1, result[modelId1]);
            Assert.Contains(custom2, result[modelId1]);
            Assert.Contains(custom3, result[modelId3]);
            Assert.Contains(custom4, result[modelId3]);
            Assert.Contains(custom5, result[modelId4]);
>>>>>>> 4e5144a1
        }

        private void ThereAreSomeDeviceModels()
        {
            this.deviceModels.Setup(x => x.GetListAsync())
                .ReturnsAsync(this.models);
        }

        private void ThereAreNoSimulationsInTheStorage()
        {
            this.mockStorageRecords.Setup(x => x.GetAllAsync()).ReturnsAsync(new List<StorageRecord>());
<<<<<<< HEAD
            
            // In case the test inserts a record, return a valid mockStorageAdapterClient object
            //this.mockStorageAdapterClient.Setup(x => x.UpdateAsync(It.IsAny<string>(), It.IsAny<string>(), It.IsAny<string>(), It.IsAny<string>()))
            //    .ReturnsAsync(new ValueApiModel { Key = SIMULATION_ID, Data = "{}", ETag = "someETag" });

            // In case the test inserts a record, return a valid StorageRecord object
            this.mockStorageRecords.Setup(x => x.UpsertAsync(It.IsAny<StorageRecord>()))
                .ReturnsAsync(new StorageRecord() {Id = SIMULATION_ID, Data = "{}"});
=======

            // In case the test inserts a record, return a valid StorageRecord object
            this.mockStorageRecords.Setup(x => x.UpsertAsync(It.IsAny<StorageRecord>()))
                .ReturnsAsync(new StorageRecord() { Id = SIMULATION_ID, Data = "{}" });
>>>>>>> 4e5144a1
        }

        private void ThereIsAnEnabledSimulationInTheStorage()
        {
            var simulation = new SimulationModel
            {
                Id = SIMULATION_ID,
                Created = DateTimeOffset.UtcNow.Subtract(TimeSpan.FromDays(10)),
                Modified = DateTimeOffset.UtcNow.Subtract(TimeSpan.FromDays(10)),
                ETag = "ETag0",
                Enabled = true
            };

            var list = new ValueListApiModel();
            var value = new ValueApiModel
            {
                Key = SIMULATION_ID,
                Data = JsonConvert.SerializeObject(simulation),
                ETag = simulation.ETag
            };
            list.Items.Add(value);

            this.mockStorageAdapterClient.Setup(x => x.GetAllAsync(STORAGE_COLLECTION)).ReturnsAsync(list);
        }

        private void StorageReturnsSimulationRecordOnCreate(SimulationModel simulation = null)
        {
            if (simulation == null)
            {
                simulation = new SimulationModel { Id = Guid.NewGuid().ToString(), Enabled = false };
            }

            var simulationRecord = new StorageRecord
            {
                Id = simulation.Id,
                Data = JsonConvert.SerializeObject(simulation),
            };
            this.mockStorageRecords.Setup(x => x.CreateAsync(It.IsAny<StorageRecord>()))
                .ReturnsAsync(simulationRecord);
        }
    }
}<|MERGE_RESOLUTION|>--- conflicted
+++ resolved
@@ -2,10 +2,6 @@
 
 using System;
 using System.Collections.Generic;
-<<<<<<< HEAD
-using System.Threading.Tasks;
-=======
->>>>>>> 4e5144a1
 using Microsoft.Azure.Documents;
 using Microsoft.Azure.Documents.Client;
 using Microsoft.Azure.IoTSolutions.DeviceSimulation.Services;
@@ -57,8 +53,6 @@
             this.deviceModels = new Mock<IDeviceModels>();
             this.mockStorageRecords = new Mock<IStorageRecords>();
             this.mockStorageRecords.Setup(x => x.Init(It.IsAny<StorageConfig>())).Returns(this.mockStorageRecords.Object);
-<<<<<<< HEAD
-=======
 
             // Multiple tests require the passed-in StorageRecord object to be returned from storage
             this.mockStorageRecords.Setup(
@@ -66,7 +60,6 @@
                         It.IsAny<StorageRecord>(),
                         It.IsAny<string>()))
                 .ReturnsAsync((StorageRecord storageRecord, string eTag) => storageRecord);
->>>>>>> 4e5144a1
             this.mockDocumentDbWrapper = new Mock<IDocumentDbWrapper>();
             this.mockDocumentClient = new Mock<IDocumentClient>();
             this.mockStorageDocument = new Mock<IResourceResponse<Document>>();
@@ -88,15 +81,6 @@
             };
 
             this.target = new Simulations(
-<<<<<<< HEAD
-                this.mockConfig.Object, 
-                this.deviceModels.Object, 
-                this.mockFactory.Object,
-                this.mockStorageAdapterClient.Object, 
-                this.connStringManager.Object, 
-                this.devices.Object, 
-                this.logger.Object);
-=======
                 this.mockConfig.Object,
                 this.deviceModels.Object,
                 this.mockFactory.Object,
@@ -105,7 +89,6 @@
                 this.devices.Object,
                 this.logger.Object,
                 this.diagnosticsLogger.Object);
->>>>>>> 4e5144a1
         }
 
         [Fact, Trait(Constants.TYPE, Constants.UNIT_TEST)]
@@ -146,8 +129,6 @@
             this.ThereAreSomeDeviceModels();
             var simulation = new SimulationModel();
             this.StorageReturnsSimulationRecordOnCreate(simulation);
-<<<<<<< HEAD
-=======
 
             // Return the StorageRecord object that will be passed to StorageRecords
             this.mockStorageRecords.Setup(
@@ -155,7 +136,6 @@
                         It.IsAny<StorageRecord>(),
                         It.IsAny<string>()))
                 .ReturnsAsync((StorageRecord storageRecord, string eTag) => storageRecord);
->>>>>>> 4e5144a1
 
             // Act
             SimulationModel result = this.target.InsertAsync(simulation, "default").Result;
@@ -223,15 +203,8 @@
             this.target.InsertAsync(simulation, "default").Wait();
 
             // Assert
-<<<<<<< HEAD
-            //this.mockStorageAdapterClient.Verify(
-            //    x => x.UpdateAsync(STORAGE_COLLECTION, SIMULATION_ID, It.IsAny<string>(), "*"));
-            this.mockStorageRecords.Verify(
-                x => x.CreateAsync(It.IsAny<StorageRecord>()), Times.Once);
-=======
             this.mockStorageRecords.Verify(
                 x => x.UpsertAsync(It.IsAny<StorageRecord>(), It.IsAny<string>()), Times.Once);
->>>>>>> 4e5144a1
         }
 
         [Fact, Trait(Constants.TYPE, Constants.UNIT_TEST)]
@@ -239,64 +212,6 @@
         {
             // Arrange
             var s1 = new SimulationModel() { Name = "Test Simulation 1" };
-            var s2 = new SimulationModel() { Name = "Test Simulation 2" };
-            this.ThereAreNoSimulationsInTheStorage();
-<<<<<<< HEAD
-            var simulation = new SimulationModel
-=======
-            this.StorageReturnsSimulationRecordOnCreate(s1);
-            var s2StorageRecord = new StorageRecord
->>>>>>> 4e5144a1
-            {
-                Id = s2.Id,
-                Data = JsonConvert.SerializeObject(s2),
-            };
-<<<<<<< HEAD
-            var updatedSimulation = new SimulationModel
-            {
-                Id = SIMULATION_ID,
-                Enabled = false,
-                ETag = "newETag"
-            };
-            var updatedStorageRecord = new StorageRecord
-            {
-                Id = updatedSimulation.Id,
-                Data = JsonConvert.SerializeObject(updatedSimulation)
-            };
-            this.mockStorageRecords.Setup(
-                    x => x.GetAsync(It.IsAny<string>())
-                )
-                .ReturnsAsync(updatedStorageRecord);
-
-            // Act
-            var upsertTask = this.target.UpsertAsync(simulation);
-            upsertTask.Wait(Constants.TEST_TIMEOUT);
-            simulation = upsertTask.Result;
-
-            // Assert
-            this.mockStorageRecords.Verify(
-                x => x.UpsertAsync(It.IsAny<StorageRecord>())
-            );
-            Assert.Equal("newETag", simulation.ETag);
-=======
-            this.mockStorageRecords.Setup(x => x.UpsertAsync(It.IsAny<StorageRecord>()))
-                .ReturnsAsync(s2StorageRecord);
-
-            // Act - No exception occurs
-            this.target.InsertAsync(s1).Wait(Constants.TEST_TIMEOUT);
-
-            // Act + Assert
-            Assert.ThrowsAsync<InvalidInputException>(async () => await this.target.UpsertAsync(s2))
-                .Wait(Constants.TEST_TIMEOUT);
->>>>>>> 4e5144a1
-        }
-
-        [Fact, Trait(Constants.TYPE, Constants.UNIT_TEST)]
-        public void UpsertWillFailWhenETagsDoNotMatch()
-        {
-            // Arrange
-<<<<<<< HEAD
-            var s1 = new SimulationModel() { Name = "Test Simulation 1"};
             var s2 = new SimulationModel() { Name = "Test Simulation 2" };
             this.ThereAreNoSimulationsInTheStorage();
             this.StorageReturnsSimulationRecordOnCreate(s1);
@@ -310,7 +225,16 @@
 
             // Act - No exception occurs
             this.target.InsertAsync(s1).Wait(Constants.TEST_TIMEOUT);
-=======
+
+            // Act + Assert
+            Assert.ThrowsAsync<InvalidInputException>(async () => await this.target.UpsertAsync(s2))
+                .Wait(Constants.TEST_TIMEOUT);
+        }
+
+        [Fact, Trait(Constants.TYPE, Constants.UNIT_TEST)]
+        public void UpsertWillFailWhenETagsDoNotMatch()
+        {
+            // Arrange
             const string ETAG1 = "ETag 001";
             const string ETAG2 = "ETag 002";
 
@@ -338,7 +262,6 @@
                 Id = SIMULATION_ID,
                 Data = JsonConvert.SerializeObject(initialSimulation),
             };
->>>>>>> 4e5144a1
 
             // Act + Assert
             Assert.ThrowsAsync<ResourceOutOfDateException>(
@@ -369,26 +292,6 @@
             document.SetPropertyValue("Data", JsonConvert.SerializeObject(existingSimulation));
             var mockStorageRecord = StorageRecord.FromDocumentDb(document);
 
-            //// Set up a DocumentDbWrapper Mock to return the mock storage document. This is
-            //// necessary because the ETag property of StorageDocument, which we're using for
-            //// this test, is read only.
-            //var document = new Document();
-            //document.Id = SIMULATION_ID;
-            //document.re
-            //this.mockStorageDocument.SetupGet(x => x.Resource).Returns(document);
-
-            //this.mockDocumentDbWrapper.Setup(
-            //    x => x.GetClientAsync(
-            //        It.IsAny<StorageConfig>())
-            //).ReturnsAsync(this.mockDocumentClient.Object);
-
-            //this.mockDocumentDbWrapper.Setup(
-            //    x => x.ReadAsync(
-            //        It.IsAny<IDocumentClient>(),
-            //        It.IsAny<StorageConfig>(),
-            //        It.IsAny<string>())
-            //).ReturnsAsync(this.mockStorageDocument.Object);
-
             // Initial simulation 
             var initialSimulation = new SimulationModel { Id = SIMULATION_ID, Name = "Test Simulation 1", ETag = ETAG1 };
             var initialStorageRecord = new StorageRecord
@@ -397,34 +300,6 @@
                 Data = JsonConvert.SerializeObject(initialSimulation),
             };
 
-<<<<<<< HEAD
-            // Simulation after update
-            var updatedSimulation = new SimulationModel { Id = SIMULATION_ID, Name = "Test Simulation 2", ETag = ETAG2 };
-            var updatedStorageRecord = new StorageRecord
-            {
-                Id = SIMULATION_ID,
-                Data = JsonConvert.SerializeObject(updatedSimulation),
-            };
-
-            // Initial setup - the ETag matches
-            this.mockStorageRecords.Setup(x => x.GetAsync(It.IsAny<string>())).ReturnsAsync(initialStorageRecord);
-            this.mockStorageRecords.Setup(x => x.UpsertAsync(It.IsAny<StorageRecord>()))
-                .ReturnsAsync(initialStorageRecord);
-
-            // Act - No exception because ETag matches
-            // Note: the call to UpsertAsync modifies the object, don't reuse the variable later
-            this.target.UpsertAsync(initialSimulation).Wait(Constants.TEST_TIMEOUT);
-
-            // Arrange - the ETag won't match
-            this.mockStorageRecords.Setup(x => x.GetAsync(It.IsAny<string>())).ReturnsAsync(updatedStorageRecord);
-
-            // Act + Assert
-            var outOfDateSimulation = new SimulationModel { Id = SIMULATION_ID, ETag = ETAG1 };
-
-            Assert.ThrowsAsync<ResourceOutOfDateException>(
-                    async () => await this.target.UpsertAsync(outOfDateSimulation))
-                .Wait(Constants.TEST_TIMEOUT);
-=======
             // Create a second document that will be returned after the upsert,
             // which will contain an updated ETag
             var upsertResultDocument = new Document();
@@ -517,10 +392,8 @@
 
             // Assert
             Assert.False(result.PartitioningComplete);
->>>>>>> 4e5144a1
-        }
-
-        // TODO: this test doesn't validate properties of a device model; it doesn't appear to test what its name implies that it does
+        }
+
         [Fact, Trait(Constants.TYPE, Constants.UNIT_TEST)]
         public void ItTriggersPartitionsDeletionWhenASimulationIsDisabled()
         {
@@ -538,11 +411,6 @@
                 Data = JsonConvert.SerializeObject(sim)
             };
 
-<<<<<<< HEAD
-            // Arrange the simulation data returned by the mockStorageAdapterClient adapter
-            var id = SIMULATION_ID;
-            var simulation = new SimulationModel
-=======
             // Create a DocumentDB Document that will be used to create a StorageRecord object
             var document = new Document();
             document.Id = "foo";
@@ -557,30 +425,12 @@
 
             // Act
             var update = new SimulationModel
->>>>>>> 4e5144a1
             {
                 Id = sim.Id,
                 Enabled = false,
                 PartitioningComplete = true,
                 ETag = "*"
             };
-<<<<<<< HEAD
-            //var updatedValue = new ValueApiModel
-            //{
-            //    Key = id,
-            //    Data = JsonConvert.SerializeObject(simulation),
-            //    ETag = simulation.ETag
-            //};
-            var updatedStorageRecord = new StorageRecord
-            {
-                Id = id,
-                Data = JsonConvert.SerializeObject(simulation),
-            };
-
-            //this.mockStorageAdapterClient.Setup(x => x.UpdateAsync(It.IsAny<string>(), It.IsAny<string>(), It.IsAny<string>(), It.IsAny<string>()))
-            //    .ReturnsAsync(updatedValue);
-            this.mockStorageRecords.Setup(x => x.UpsertAsync(It.IsAny<StorageRecord>())).ReturnsAsync(updatedStorageRecord);
-=======
             var result = this.target.UpsertAsync(update).CompleteOrTimeout().Result;
 
             // Assert
@@ -604,16 +454,11 @@
                     new SimulationModel.DeviceModelRef { Id = "modelC", Count = 4 }
                 }
             };
->>>>>>> 4e5144a1
 
             // Act
             Dictionary<string, List<string>> result = this.target.GetDeviceIdsByModel(sim);
 
             // Assert
-<<<<<<< HEAD
-            this.mockStorageRecords.Verify(x => x.UpsertAsync(
-                updatedStorageRecord));
-=======
             Assert.Equal(3, result.Count);
             Assert.True(result.ContainsKey("modelA"));
             Assert.True(result.ContainsKey("modelB"));
@@ -738,7 +583,6 @@
             Assert.Contains(custom3, result[modelId3]);
             Assert.Contains(custom4, result[modelId3]);
             Assert.Contains(custom5, result[modelId4]);
->>>>>>> 4e5144a1
         }
 
         private void ThereAreSomeDeviceModels()
@@ -750,21 +594,10 @@
         private void ThereAreNoSimulationsInTheStorage()
         {
             this.mockStorageRecords.Setup(x => x.GetAllAsync()).ReturnsAsync(new List<StorageRecord>());
-<<<<<<< HEAD
-            
-            // In case the test inserts a record, return a valid mockStorageAdapterClient object
-            //this.mockStorageAdapterClient.Setup(x => x.UpdateAsync(It.IsAny<string>(), It.IsAny<string>(), It.IsAny<string>(), It.IsAny<string>()))
-            //    .ReturnsAsync(new ValueApiModel { Key = SIMULATION_ID, Data = "{}", ETag = "someETag" });
-
-            // In case the test inserts a record, return a valid StorageRecord object
-            this.mockStorageRecords.Setup(x => x.UpsertAsync(It.IsAny<StorageRecord>()))
-                .ReturnsAsync(new StorageRecord() {Id = SIMULATION_ID, Data = "{}"});
-=======
 
             // In case the test inserts a record, return a valid StorageRecord object
             this.mockStorageRecords.Setup(x => x.UpsertAsync(It.IsAny<StorageRecord>()))
                 .ReturnsAsync(new StorageRecord() { Id = SIMULATION_ID, Data = "{}" });
->>>>>>> 4e5144a1
         }
 
         private void ThereIsAnEnabledSimulationInTheStorage()
