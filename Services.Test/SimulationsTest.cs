--- conflicted
+++ resolved
@@ -2,6 +2,7 @@
 
 using System;
 using System.Collections.Generic;
+using Microsoft.Azure.Amqp.Framing;
 using Microsoft.Azure.Documents;
 using Microsoft.Azure.Documents.Client;
 using Microsoft.Azure.IoTSolutions.DeviceSimulation.Services;
@@ -17,6 +18,7 @@
 using Newtonsoft.Json;
 using Services.Test.helpers;
 using Xunit;
+using Xunit.Abstractions;
 using SimulationModel = Microsoft.Azure.IoTSolutions.DeviceSimulation.Services.Models.Simulation;
 
 namespace Services.Test
@@ -62,11 +64,11 @@
             this.mockDocumentDbWrapper = new Mock<IDocumentDbWrapper>();
             this.mockDocumentClient = new Mock<IDocumentClient>();
             this.mockStorageDocument = new Mock<IResourceResponse<Document>>();
+            this.mockStorageAdapterClient = new Mock<IStorageAdapterClient>();
 
             this.mockFactory = new Mock<IFactory>();
             this.mockFactory.Setup(x => x.Resolve<IStorageRecords>()).Returns(this.mockStorageRecords.Object);
 
-            this.mockStorageAdapterClient = new Mock<IStorageAdapterClient>();
             this.logger = new Mock<ILogger>();
             this.diagnosticsLogger = new Mock<IDiagnosticsLogger>();
             this.devices = new Mock<IDevices>();
@@ -202,19 +204,8 @@
             this.target.InsertAsync(simulation, "default").Wait();
 
             // Assert
-<<<<<<< HEAD
-            this.storage.Verify(
-                x => x.UpdateAsync(STORAGE_COLLECTION, SIMULATION_ID, It.Is<string>(
-                    s => !JsonConvert.DeserializeObject<SimulationModel>(s).Enabled
-                ), "*"), Times.Once);
-            this.storage.Verify(
-                x => x.UpdateAsync(STORAGE_COLLECTION, SIMULATION_ID, It.Is<string>(
-                    s => JsonConvert.DeserializeObject<SimulationModel>(s).Description == "some-description"
-                ), "*"), Times.Once);
-=======
             this.mockStorageRecords.Verify(
                 x => x.UpsertAsync(It.IsAny<StorageRecord>(), It.IsAny<string>()), Times.Once);
->>>>>>> c13614e9
         }
 
         [Fact, Trait(Constants.TYPE, Constants.UNIT_TEST)]
@@ -230,27 +221,9 @@
                 Id = s2.Id,
                 Data = JsonConvert.SerializeObject(s2),
             };
-<<<<<<< HEAD
-            this.target.UpsertAsync(simulation).Wait();
-
-            // Assert
-            this.storage.Verify(
-                x => x.UpdateAsync(STORAGE_COLLECTION, SIMULATION_ID, It.IsAny<string>(), "oldETag"),
-                Times.Once);
-            Assert.Equal("newETag", simulation.ETag);
-        }
-
-        [Fact, Trait(Constants.TYPE, Constants.UNIT_TEST)]
-        public void UpsertRequiresIdWhileInsertDoesNot()
-        {
-            // Arrange
-            var s1 = new SimulationModel { Name = "Test Simulation 1" };
-            var s2 = new SimulationModel { Name = "Test Simulation 2" };
-            this.ThereAreNoSimulationsInTheStorage();
-=======
+
             this.mockStorageRecords.Setup(x => x.UpsertAsync(It.IsAny<StorageRecord>()))
                 .ReturnsAsync(s2StorageRecord);
->>>>>>> c13614e9
 
             // Act - No exception occurs
             this.target.InsertAsync(s1).Wait(Constants.TEST_TIMEOUT);
@@ -313,16 +286,6 @@
                 Data = JsonConvert.SerializeObject(existingSimulation),
             };
 
-<<<<<<< HEAD
-            // Act
-            this.target.UpsertAsync(simulation).Wait(Constants.TEST_TIMEOUT);
-
-            // Assert
-            this.storage.Verify(x => x.UpdateAsync(
-                    STORAGE_COLLECTION, id, It.IsAny<string>(), "ETag0"),
-                Times.Once);
-        }
-=======
             // Create a mock DocumentDB Document object that will contain the
             // same ETag value as the one we're trying to use to upsert with.
             var document = new Document();
@@ -330,7 +293,6 @@
             document.SetPropertyValue("_etag", ETAG1);
             document.SetPropertyValue("Data", JsonConvert.SerializeObject(existingSimulation));
             var mockStorageRecord = StorageRecord.FromDocumentDb(document);
->>>>>>> c13614e9
 
             // Initial simulation 
             var initialSimulation = new SimulationModel { Id = SIMULATION_ID, Name = "Test Simulation 1", ETag = ETAG1 };
@@ -588,6 +550,76 @@
         public void ItStartsTheDeviceCreationUsingJobs()
         {
             // Arrange
+            var eTagValue = "*";
+            var sim = new SimulationModel
+            {
+                Id = "1",
+                Enabled = true,
+                PartitioningComplete = true,
+                ETag = eTagValue
+            };
+
+            // Create a DocumentDB Document that will be used to create a StorageRecord object
+            var document = new Document();
+            document.Id = "foo";
+            document.SetPropertyValue("Data", JsonConvert.SerializeObject(sim));
+            document.SetPropertyValue("ETag", eTagValue);
+            var storageRecord = StorageRecord.FromDocumentDb(document);
+
+            this.mockStorageRecords.Setup(x => x.GetAsync(It.IsAny<string>()))
+                .ReturnsAsync(storageRecord);
+
+            // Act
+            var result = this.target.TryToStartDevicesCreationAsync(sim.Id, this.devices.Object)
+                .CompleteOrTimeout().Result;
+
+            // Assert
+            Assert.True(result);
+            this.devices.Verify(x => x.CreateListUsingJobsAsync(It.IsAny<IEnumerable<string>>()), Times.Once);
+            this.mockStorageRecords.Verify(
+                x => x.UpsertAsync(
+                    It.Is<StorageRecord>(
+                        sr => JsonConvert.DeserializeObject<SimulationModel>(sr.Data).DevicesCreationStarted),
+                    It.IsAny<string>()), Times.Once());
+        }
+
+        [Fact, Trait(Constants.TYPE, Constants.UNIT_TEST)]
+        public void ItStartsTheDeviceCreationOnlyIfNotStarted()
+        {
+            // Arrange
+            var simulationId = Guid.NewGuid().ToString();
+            var sim = new SimulationModel
+            {
+                Id = simulationId, Enabled = true, DevicesCreationStarted = true,
+                DeviceModels = new List<SimulationModel.DeviceModelRef>
+                {
+                    new SimulationModel.DeviceModelRef { Id = "some", Count = 3 }
+                }
+            };
+
+            // Create a DocumentDB Document that will be used to create a StorageRecord object
+            var document = new Document();
+            document.Id = "foo";
+            document.SetPropertyValue("Data", JsonConvert.SerializeObject(sim));
+            document.SetPropertyValue("ETag", "*");
+            var storageRecord = StorageRecord.FromDocumentDb(document);
+
+            this.mockStorageRecords.Setup(x => x.GetAsync(It.IsAny<string>()))
+                .ReturnsAsync(storageRecord);
+
+            // Act
+            var result = this.target.TryToStartDevicesCreationAsync(simulationId, this.devices.Object)
+                .CompleteOrTimeout().Result;
+
+            // Assert
+            Assert.True(result);
+            this.devices.Verify(x => x.CreateListUsingJobsAsync(It.IsAny<IEnumerable<string>>()), Times.Never);
+        }
+
+        [Fact, Trait(Constants.TYPE, Constants.UNIT_TEST)]
+        public void ItReportsIfTheDeviceCreationStartFails()
+        {
+            // Arrange
             var simulationId = Guid.NewGuid().ToString();
             var sim = new SimulationModel
             {
@@ -597,113 +629,53 @@
                     new SimulationModel.DeviceModelRef { Id = "some", Count = 3 }
                 }
             };
-            var record = new ValueApiModel
-            {
-                Key = simulationId, Data = JsonConvert.SerializeObject(sim)
-            };
-            this.storage.Setup(x => x.GetAsync(It.IsAny<string>(), It.IsAny<string>()))
-                .ReturnsAsync(record);
-
-            // Arrange - needed for the record update
-            this.storage.Setup(x => x.UpdateAsync(It.IsAny<string>(), It.IsAny<string>(), It.IsAny<string>(), It.IsAny<string>()))
-                .ReturnsAsync(new ValueApiModel { Key = SIMULATION_ID, Data = "{}", ETag = "someETag" });
+
+            // Create a DocumentDB Document that will be used to create a StorageRecord object
+            var document = new Document();
+            document.Id = "foo";
+            document.SetPropertyValue("Data", JsonConvert.SerializeObject(sim));
+            document.SetPropertyValue("ETag", "*");
+            var storageRecord = StorageRecord.FromDocumentDb(document);
+
+            this.mockStorageRecords.Setup(x => x.GetAsync(It.IsAny<string>()))
+                .ReturnsAsync(storageRecord);
+            this.devices.Setup(x => x.CreateListUsingJobsAsync(It.IsAny<IEnumerable<string>>()))
+                .Throws<SomeException>();
 
             // Act
             var result = this.target.TryToStartDevicesCreationAsync(simulationId, this.devices.Object)
                 .CompleteOrTimeout().Result;
 
             // Assert
-            Assert.True(result);
+            Assert.False(result);
             this.devices.Verify(x => x.CreateListUsingJobsAsync(It.IsAny<IEnumerable<string>>()), Times.Once);
-            this.storage.Verify(
-                x => x.UpdateAsync(STORAGE_COLLECTION, simulationId, It.Is<string>(
-                    s => JsonConvert.DeserializeObject<SimulationModel>(s).DevicesCreationStarted
-                ), It.IsAny<string>()), Times.Once());
-        }
-
-        [Fact, Trait(Constants.TYPE, Constants.UNIT_TEST)]
-        public void ItStartsTheDeviceCreationOnlyIfNotStarted()
+        }
+
+        [Fact, Trait(Constants.TYPE, Constants.UNIT_TEST)]
+        public void ItChangesTheSimulationStatusWhenTheDeviceCreationIsComplete()
         {
             // Arrange
             var simulationId = Guid.NewGuid().ToString();
             var sim = new SimulationModel
             {
-                Id = simulationId, Enabled = true, DevicesCreationStarted = true,
+                Id = simulationId,
+                Enabled = true,
+                DevicesCreationStarted = false,
                 DeviceModels = new List<SimulationModel.DeviceModelRef>
                 {
                     new SimulationModel.DeviceModelRef { Id = "some", Count = 3 }
                 }
             };
-            var record = new ValueApiModel
-            {
-                Key = simulationId, Data = JsonConvert.SerializeObject(sim)
-            };
-            this.storage.Setup(x => x.GetAsync(It.IsAny<string>(), It.IsAny<string>()))
-                .ReturnsAsync(record);
-
-            // Act
-            var result = this.target.TryToStartDevicesCreationAsync(simulationId, this.devices.Object)
-                .CompleteOrTimeout().Result;
-
-            // Assert
-            Assert.True(result);
-            this.devices.Verify(x => x.CreateListUsingJobsAsync(It.IsAny<IEnumerable<string>>()), Times.Never);
-        }
-
-        [Fact, Trait(Constants.TYPE, Constants.UNIT_TEST)]
-        public void ItReportsIfTheDeviceCreationStartFails()
-        {
-            // Arrange
-            var simulationId = Guid.NewGuid().ToString();
-            var sim = new SimulationModel
-            {
-                Id = simulationId, Enabled = true, DevicesCreationStarted = false,
-                DeviceModels = new List<SimulationModel.DeviceModelRef>
-                {
-                    new SimulationModel.DeviceModelRef { Id = "some", Count = 3 }
-                }
-            };
-            var record = new ValueApiModel
-            {
-                Key = simulationId, Data = JsonConvert.SerializeObject(sim)
-            };
-            this.storage.Setup(x => x.GetAsync(It.IsAny<string>(), It.IsAny<string>()))
-                .ReturnsAsync(record);
-            this.devices.Setup(x => x.CreateListUsingJobsAsync(It.IsAny<IEnumerable<string>>()))
-                .Throws<SomeException>();
-
-            // Act
-            var result = this.target.TryToStartDevicesCreationAsync(simulationId, this.devices.Object)
-                .CompleteOrTimeout().Result;
-
-            // Assert
-            Assert.False(result);
-            this.devices.Verify(x => x.CreateListUsingJobsAsync(It.IsAny<IEnumerable<string>>()), Times.Once);
-        }
-
-        [Fact, Trait(Constants.TYPE, Constants.UNIT_TEST)]
-        public void ItChangesTheSimulationStatusWhenTheDeviceCreationIsComplete()
-        {
-            // Arrange
-            var simulationId = Guid.NewGuid().ToString();
-            var sim = new SimulationModel
-            {
-                Id = simulationId, Enabled = true, DevicesCreationStarted = false,
-                DeviceModels = new List<SimulationModel.DeviceModelRef>
-                {
-                    new SimulationModel.DeviceModelRef { Id = "some", Count = 3 }
-                }
-            };
-            var record = new ValueApiModel
-            {
-                Key = simulationId, Data = JsonConvert.SerializeObject(sim)
-            };
-            this.storage.Setup(x => x.GetAsync(It.IsAny<string>(), It.IsAny<string>()))
-                .ReturnsAsync(record);
-
-            // Arrange - needed for the record update
-            this.storage.Setup(x => x.UpdateAsync(It.IsAny<string>(), It.IsAny<string>(), It.IsAny<string>(), It.IsAny<string>()))
-                .ReturnsAsync(new ValueApiModel { Key = simulationId, Data = "{}", ETag = "someETag" });
+
+            // Create a DocumentDB Document that will be used to create a StorageRecord object
+            var document = new Document();
+            document.Id = "foo";
+            document.SetPropertyValue("Data", JsonConvert.SerializeObject(sim));
+            document.SetPropertyValue("ETag", "*");
+            var storageRecord = StorageRecord.FromDocumentDb(document);
+
+            this.mockStorageRecords.Setup(x => x.GetAsync(It.IsAny<string>()))
+                .ReturnsAsync(storageRecord);
 
             // Act
             var result = this.target.TryToSetDeviceCreationCompleteAsync(simulationId)
@@ -711,10 +683,11 @@
 
             // Assert
             Assert.True(result);
-            this.storage.Verify(
-                x => x.UpdateAsync(STORAGE_COLLECTION, simulationId, It.Is<string>(
-                    s => JsonConvert.DeserializeObject<SimulationModel>(s).DevicesCreationComplete
-                ), It.IsAny<string>()), Times.Once());
+            this.mockStorageRecords.Verify(
+                x => x.UpsertAsync(
+                    It.Is<StorageRecord>(
+                        sr => JsonConvert.DeserializeObject<SimulationModel>(sr.Data).DevicesCreationComplete),
+                    It.IsAny<string>()), Times.Once());
         }
 
         private void ThereAreSomeDeviceModels()
@@ -732,29 +705,6 @@
                 .ReturnsAsync(new StorageRecord() { Id = SIMULATION_ID, Data = "{}" });
         }
 
-        private void ThereIsAnEnabledSimulationInTheStorage()
-        {
-            var simulation = new SimulationModel
-            {
-                Id = SIMULATION_ID,
-                Created = DateTimeOffset.UtcNow.Subtract(TimeSpan.FromDays(10)),
-                Modified = DateTimeOffset.UtcNow.Subtract(TimeSpan.FromDays(10)),
-                ETag = "ETag0",
-                Enabled = true
-            };
-
-            var list = new ValueListApiModel();
-            var value = new ValueApiModel
-            {
-                Key = SIMULATION_ID,
-                Data = JsonConvert.SerializeObject(simulation),
-                ETag = simulation.ETag
-            };
-            list.Items.Add(value);
-
-            this.mockStorageAdapterClient.Setup(x => x.GetAllAsync(STORAGE_COLLECTION)).ReturnsAsync(list);
-        }
-
         private void StorageReturnsSimulationRecordOnCreate(SimulationModel simulation = null)
         {
             if (simulation == null)
