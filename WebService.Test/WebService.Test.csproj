﻿<Project Sdk="Microsoft.NET.Sdk">
  <PropertyGroup>
    <TargetFramework>netcoreapp2.0</TargetFramework>
    <LangVersion>7</LangVersion>
    <IsPackable>false</IsPackable>
  </PropertyGroup>
  <ItemGroup>
<<<<<<< HEAD
    <PackageReference Include="Microsoft.AspNetCore.TestHost" Version="2.1.0-preview1-final" />
    <PackageReference Include="Microsoft.NET.Test.Sdk" Version="15.7.0-preview-20180307-01" />
    <PackageReference Include="Moq" Version="4.8.2" />
    <PackageReference Include="xunit" Version="2.4.0-beta.1.build3958" />
    <PackageReference Include="xunit.assert" Version="2.4.0-beta.1.build3958" />
    <PackageReference Include="xunit.runner.console" Version="2.4.0-beta.1.build3958" />
    <PackageReference Include="xunit.runner.visualstudio" Version="2.4.0-beta.1.build3958" />
=======
    <PackageReference Include="Microsoft.AspNetCore.TestHost" Version="2.0.2" />
    <PackageReference Include="Microsoft.NET.Test.Sdk" Version="15.6.2" />
    <PackageReference Include="Moq" Version="4.8.2" />
    <PackageReference Include="xunit" Version="2.3.1" />
    <PackageReference Include="xunit.assert" Version="2.3.1" />
    <PackageReference Include="xunit.runner.console" Version="2.3.1" />
    <PackageReference Include="xunit.runner.visualstudio" Version="2.3.1" />
>>>>>>> 0075b280
  </ItemGroup>
  <ItemGroup>
    <Folder Include="helpers\Http" />
    <Folder Include="IntegrationTests" />
  </ItemGroup>
  <ItemGroup>
    <ProjectReference Include="..\WebService\WebService.csproj" />
  </ItemGroup>
</Project><|MERGE_RESOLUTION|>--- conflicted
+++ resolved
@@ -5,15 +5,6 @@
     <IsPackable>false</IsPackable>
   </PropertyGroup>
   <ItemGroup>
-<<<<<<< HEAD
-    <PackageReference Include="Microsoft.AspNetCore.TestHost" Version="2.1.0-preview1-final" />
-    <PackageReference Include="Microsoft.NET.Test.Sdk" Version="15.7.0-preview-20180307-01" />
-    <PackageReference Include="Moq" Version="4.8.2" />
-    <PackageReference Include="xunit" Version="2.4.0-beta.1.build3958" />
-    <PackageReference Include="xunit.assert" Version="2.4.0-beta.1.build3958" />
-    <PackageReference Include="xunit.runner.console" Version="2.4.0-beta.1.build3958" />
-    <PackageReference Include="xunit.runner.visualstudio" Version="2.4.0-beta.1.build3958" />
-=======
     <PackageReference Include="Microsoft.AspNetCore.TestHost" Version="2.0.2" />
     <PackageReference Include="Microsoft.NET.Test.Sdk" Version="15.6.2" />
     <PackageReference Include="Moq" Version="4.8.2" />
@@ -21,7 +12,6 @@
     <PackageReference Include="xunit.assert" Version="2.3.1" />
     <PackageReference Include="xunit.runner.console" Version="2.3.1" />
     <PackageReference Include="xunit.runner.visualstudio" Version="2.3.1" />
->>>>>>> 0075b280
   </ItemGroup>
   <ItemGroup>
     <Folder Include="helpers\Http" />
