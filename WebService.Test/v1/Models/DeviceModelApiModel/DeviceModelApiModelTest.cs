﻿// Copyright (c) Microsoft. All rights reserved.

using System;
using System.Collections.Generic;
using Microsoft.Azure.IoTSolutions.DeviceSimulation.Services.Diagnostics;
using Microsoft.Azure.IoTSolutions.DeviceSimulation.Services.Models;
using Microsoft.Azure.IoTSolutions.DeviceSimulation.WebService.v1.Exceptions;
using Microsoft.Azure.IoTSolutions.DeviceSimulation.WebService.v1.Models.DeviceModelApiModel;
using Moq;
using Newtonsoft.Json.Linq;
using WebService.Test.helpers;
using Xunit;

namespace WebService.Test.v1.Models.DeviceModelApiModel
{
    public class DeviceModelApiModelTest
    {
        private readonly Mock<ILogger> logger;

        public DeviceModelApiModelTest()
        {
            this.logger = new Mock<ILogger>();
        }

        [Fact, Trait(Constants.TYPE, Constants.UNIT_TEST)]
        public void ItReturnsDeviceModelFromServiceModel()
        {
            // Arrange
            var deviceModel = this.GetDeviceModel();

            // Act
            var result = Microsoft.Azure.IoTSolutions.DeviceSimulation.WebService.v1.Models.DeviceModelApiModel.DeviceModelApiModel.FromServiceModel(deviceModel);

            // Assert
            Assert.IsType<Microsoft.Azure.IoTSolutions.DeviceSimulation.WebService.v1.Models.DeviceModelApiModel.DeviceModelApiModel>(result);
            Assert.Equal(deviceModel.Id, result.Id);
        }

        [Fact, Trait(Constants.TYPE, Constants.UNIT_TEST)]
        public void ItReturnsDeviceModelApiModelFromDeviceModel()
        {
            // Arrange
            var deviceModelApiModel = this.GetValidDeviceModelApiModel();

            // Act
            var result = deviceModelApiModel.ToServiceModel(deviceModelApiModel.Id);

            // Assert
            Assert.IsType<DeviceModel>(result);
            Assert.Equal(deviceModelApiModel.Id, result.Id);
        }

        [Fact, Trait(Constants.TYPE, Constants.UNIT_TEST)]
        public void NoExceptionThrownForValidDeviceModelApiModel()
        {
            // Arrange
            var deviceModelApiModel = this.GetValidDeviceModelApiModel();

            // Act
            var ex = Record.Exception(() => deviceModelApiModel.ValidateInputRequest(this.logger.Object));

            // Assert
            Assert.Null(ex);
        }

        [Fact, Trait(Constants.TYPE, Constants.UNIT_TEST)]
        public void ItThrowsBadRequestExceptionForInvalidProtocol()
        {
            // Arrange
            Microsoft.Azure.IoTSolutions.DeviceSimulation.WebService.v1.Models.DeviceModelApiModel.DeviceModelApiModel EmptyProtocol(Microsoft.Azure.IoTSolutions.DeviceSimulation.WebService.v1.Models.DeviceModelApiModel.DeviceModelApiModel model)
            {
                model.Protocol = "";
                return model;
            }

            Microsoft.Azure.IoTSolutions.DeviceSimulation.WebService.v1.Models.DeviceModelApiModel.DeviceModelApiModel InvalidProtocol(Microsoft.Azure.IoTSolutions.DeviceSimulation.WebService.v1.Models.DeviceModelApiModel.DeviceModelApiModel model)
            {
                model.Protocol = "AMTT";
                return model;
            }

            var deviceModelApiModel = this.GetInvalidDeviceModelApiModel(InvalidProtocol);
            var deviceModelApiModelWithEmptyProtocol = this.GetInvalidDeviceModelApiModel(EmptyProtocol);

            // Act
            var ex = Record.Exception(() => deviceModelApiModel.ValidateInputRequest(this.logger.Object));
            var exception = Record.Exception(() => deviceModelApiModelWithEmptyProtocol.ValidateInputRequest(this.logger.Object));

            // Assert
            Assert.IsType<BadRequestException>(ex);
            Assert.IsType<BadRequestException>(exception);
        }

        [Fact, Trait(Constants.TYPE, Constants.UNIT_TEST)]
        public void ItThrowsBadRequestExceptionForInvalidTelemetry()
        {
            // Arrange
            Microsoft.Azure.IoTSolutions.DeviceSimulation.WebService.v1.Models.DeviceModelApiModel.DeviceModelApiModel InvalidTelemetry(Microsoft.Azure.IoTSolutions.DeviceSimulation.WebService.v1.Models.DeviceModelApiModel.DeviceModelApiModel model)
            {
                model.Telemetry = new List<DeviceModelTelemetry>();
                return model;
            }

            var deviceModelApiModel = this.GetInvalidDeviceModelApiModel(InvalidTelemetry);

            // Act
            var ex = Record.Exception(() => deviceModelApiModel.ValidateInputRequest(this.logger.Object));

            // Assert
            Assert.IsType<BadRequestException>(ex);
        }

        [Fact, Trait(Constants.TYPE, Constants.UNIT_TEST)]
        public void ItThrowsBadRequestExceptionForInvalidSimulation()
        {
            // Arrange
            Microsoft.Azure.IoTSolutions.DeviceSimulation.WebService.v1.Models.DeviceModelApiModel.DeviceModelApiModel InvaildSimulation(Microsoft.Azure.IoTSolutions.DeviceSimulation.WebService.v1.Models.DeviceModelApiModel.DeviceModelApiModel model)
            {
                model.Simulation = new DeviceModelSimulation();
                return model;
            }

            var deviceModelApiModel = this.GetInvalidDeviceModelApiModel(InvaildSimulation);

            // Act
            var ex = Record.Exception(() => deviceModelApiModel.ValidateInputRequest(this.logger.Object));

            // Assert
            Assert.IsType<BadRequestException>(ex);
        }

<<<<<<< HEAD
        [Fact, Trait(Constants.TYPE, Constants.UNIT_TEST)]
        public void ItReturnsErrorMessagesForInvalidDeviceModel()
        {
            // Arrange
            DeviceModelApiModel InvalidTelemetry(DeviceModelApiModel model)
            {
                model.Telemetry = new List<DeviceModelTelemetry>();
                model.Type = "Invalid type";
                model.Protocol = "Invalid protocol";
                return model;
            }

            var deviceModelApiModel = this.GetInvalidDeviceModelApiModel(InvalidTelemetry);

            // Act
            var result = deviceModelApiModel.ValidationHelper();

            // Assert
            Assert.NotNull(result);
            foreach(var message in result)
            {
                Assert.False(string.IsNullOrEmpty(message));
            }
        }

        private DeviceModelApiModel GetValidDeviceModelApiModel()
=======
        private Microsoft.Azure.IoTSolutions.DeviceSimulation.WebService.v1.Models.DeviceModelApiModel.DeviceModelApiModel GetValidDeviceModelApiModel()
>>>>>>> 6f0d0737
        {
            var deviceModelApiModel = new Microsoft.Azure.IoTSolutions.DeviceSimulation.WebService.v1.Models.DeviceModelApiModel.DeviceModelApiModel
            {
                Id = "id",
                Type = "Custom",
                ETag = "Etag_1",
                Protocol = "AMQP",
                Telemetry = new List<DeviceModelTelemetry>()
                {
                    new DeviceModelTelemetry()
                    {
                        Interval = "00:00:10",
                        MessageTemplate = "template",
                        MessageSchema = new DeviceModelTelemetryMessageSchema()
                        {
                            Name = "name",
                            Format = "JSON",
                            Fields = new Dictionary<string, string>()
                            {
                                { "key", "value" }
                            }
                        }
                    }
                },
                Simulation = new DeviceModelSimulation()
                {
                    Interval = "00:00:10",
                    Scripts = new List<DeviceModelSimulationScript>()
                    {
                        new DeviceModelSimulationScript()
                        {
                            Type = "type",
                            Path = "path",
                            Params = JObject.Parse("{\"ccc\":{\"Min\":\"1\",\"Max\":\"11\",\"Step\":1,\"Unit\":\"y\"}}")
                        }
                    }
                }
            };

            return deviceModelApiModel;
        }

        private Microsoft.Azure.IoTSolutions.DeviceSimulation.WebService.v1.Models.DeviceModelApiModel.DeviceModelApiModel GetInvalidDeviceModelApiModel(Func<Microsoft.Azure.IoTSolutions.DeviceSimulation.WebService.v1.Models.DeviceModelApiModel.DeviceModelApiModel, Microsoft.Azure.IoTSolutions.DeviceSimulation.WebService.v1.Models.DeviceModelApiModel.DeviceModelApiModel> func)
        {
            var model = this.GetValidDeviceModelApiModel();
            return func(model);
        }

        private DeviceModel GetDeviceModel()
        {
            var deviceModel = new DeviceModel
            {
                Id = "id",
                ETag = "Etag_1"
            };

            return deviceModel;
        }
    }
}<|MERGE_RESOLUTION|>--- conflicted
+++ resolved
@@ -129,12 +129,11 @@
             Assert.IsType<BadRequestException>(ex);
         }
 
-<<<<<<< HEAD
         [Fact, Trait(Constants.TYPE, Constants.UNIT_TEST)]
         public void ItReturnsErrorMessagesForInvalidDeviceModel()
         {
             // Arrange
-            DeviceModelApiModel InvalidTelemetry(DeviceModelApiModel model)
+            Microsoft.Azure.IoTSolutions.DeviceSimulation.WebService.v1.Models.DeviceModelApiModel.DeviceModelApiModel InvalidTelemetry(Microsoft.Azure.IoTSolutions.DeviceSimulation.WebService.v1.Models.DeviceModelApiModel.DeviceModelApiModel model)
             {
                 model.Telemetry = new List<DeviceModelTelemetry>();
                 model.Type = "Invalid type";
@@ -155,10 +154,7 @@
             }
         }
 
-        private DeviceModelApiModel GetValidDeviceModelApiModel()
-=======
         private Microsoft.Azure.IoTSolutions.DeviceSimulation.WebService.v1.Models.DeviceModelApiModel.DeviceModelApiModel GetValidDeviceModelApiModel()
->>>>>>> 6f0d0737
         {
             var deviceModelApiModel = new Microsoft.Azure.IoTSolutions.DeviceSimulation.WebService.v1.Models.DeviceModelApiModel.DeviceModelApiModel
             {
