--- conflicted
+++ resolved
@@ -9,6 +9,7 @@
 using Microsoft.Azure.IoTSolutions.DeviceSimulation.Services.IotHub;
 using Microsoft.Azure.IoTSolutions.DeviceSimulation.Services.Models;
 using Microsoft.Azure.IoTSolutions.DeviceSimulation.Services.Runtime;
+using Microsoft.Azure.IoTSolutions.DeviceSimulation.Services.Statistics;
 using Microsoft.Azure.IoTSolutions.DeviceSimulation.SimulationAgent;
 using Microsoft.Azure.IoTSolutions.DeviceSimulation.WebService.v1.Controllers;
 using Microsoft.Azure.IoTSolutions.DeviceSimulation.WebService.v1.Exceptions;
@@ -28,6 +29,7 @@
         private readonly Mock<IPreprovisionedIotHub> preprovisionedIotHub;
         private readonly Mock<ISimulationAgent> simulationAgent;
         private readonly Mock<ILogger> log;
+        private readonly Mock<ISimulationStatistics> simulationStatistics;
         private readonly SimulationsController target;
 
         public SimulationsControllerTest()
@@ -37,13 +39,8 @@
             this.iothubMetrics = new Mock<IIothubMetrics>();
             this.preprovisionedIotHub = new Mock<IPreprovisionedIotHub>();
             this.simulationAgent = new Mock<ISimulationAgent>();
-<<<<<<< HEAD
-            this.simulationRunner = new Mock<ISimulationRunner>();
-            this.rateReporter = new Mock<IRateLimiting>();
+            this.log = new Mock<ILogger>();
             this.simulationStatistics = new Mock<ISimulationStatistics>();
-=======
->>>>>>> e2854f67
-            this.log = new Mock<ILogger>();
 
             this.target = new SimulationsController(
                 this.simulationsService.Object,
@@ -51,31 +48,10 @@
                 this.iothubMetrics.Object,
                 this.preprovisionedIotHub.Object,
                 this.simulationAgent.Object,
-<<<<<<< HEAD
-                this.simulationRunner.Object,
-                this.rateReporter.Object,
                 this.log.Object,
                 this.simulationStatistics.Object);
         }
 
-        private readonly Mock<ISimulations> simulationsService;
-        private readonly Mock<IServicesConfig> servicesConfig;
-        private readonly Mock<IDeploymentConfig> deploymentConfig;
-        private readonly Mock<IIotHubConnectionStringManager> connectionStringManager;
-        private readonly Mock<IIothubMetrics> iothubMetrics;
-        private readonly Mock<IPreprovisionedIotHub> preprovisionedIotHub;
-        private readonly Mock<ISimulationAgent> simulationAgent;
-        private readonly Mock<ISimulationRunner> simulationRunner;
-        private readonly Mock<IRateLimiting> rateReporter;
-        private readonly Mock<ILogger> log;
-        private readonly Mock<ISimulationStatistics> simulationStatistics;
-        private readonly SimulationsController target;
-
-=======
-                this.log.Object);
-        }
-
->>>>>>> e2854f67
         [Fact, Trait(Constants.TYPE, Constants.UNIT_TEST)]
         public void ItCreatesSimulationWithValidInput()
         {
