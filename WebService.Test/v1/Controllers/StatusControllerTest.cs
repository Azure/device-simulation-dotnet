--- conflicted
+++ resolved
@@ -111,11 +111,7 @@
                 .Returns(IOTHUB_CONNECTION_STRING);
 
             this.connectionStringManager
-<<<<<<< HEAD
-                .Setup(x => x.GetIotHubConnectionStringAsync())
-=======
                 .Setup(x => x.GetConnectionStringAsync())
->>>>>>> b925e654
                 .ReturnsAsync(IOTHUB_CONNECTION_STRING);
         }
     }
