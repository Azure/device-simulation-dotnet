--- conflicted
+++ resolved
@@ -15,33 +15,14 @@
     {
         private const string SIMULATION_ID = "1";
 
-<<<<<<< HEAD
         private readonly Mock<IStatusService> statusService;
         private readonly Mock<IConfig> config;
-=======
-        private readonly Mock<IPreprovisionedIotHub> preprovisionedIotHub;
-        private readonly Mock<IStorageAdapterClient> storage;
-        private readonly Mock<ISimulations> simulations;
-        private readonly Mock<ILogger> logger;
-        private readonly Mock<IServicesConfig> servicesConfig;
-        private readonly Mock<IRateLimiting> rateReporter;
->>>>>>> 4cc7936e
         private readonly StatusController target;
 
         public StatusControllerTest(ITestOutputHelper log)
         {
-<<<<<<< HEAD
             this.statusService = new Mock<IStatusService>();
             this.config = new Mock<IConfig>();
-=======
-            this.preprovisionedIotHub = new Mock<IPreprovisionedIotHub>();
-            this.storage = new Mock<IStorageAdapterClient>();
-            this.simulations = new Mock<ISimulations>();
-            this.logger = new Mock<ILogger>();
-            this.servicesConfig = new Mock<IServicesConfig>();
-            this.rateReporter = new Mock<IRateLimiting>();
->>>>>>> 4cc7936e
-
             this.target = new StatusController(this.config.Object, this.statusService.Object);
         }
 
@@ -57,58 +38,7 @@
             var result = this.target.GetAsync().CompleteOrTimeout().Result;
 
             // Assert
-<<<<<<< HEAD
             Assert.True(result.Status.IsHealthy);
-=======
-            Assert.Equal("true", result.Properties["SimulationRunning"]);
-        }
-
-        [Fact, Trait(Constants.TYPE, Constants.UNIT_TEST)]
-        public void ItReturnsTheStatusOfPreprovisionedIoTHub()
-        {
-            // Arrange
-            this.SetupSimulationForRunner();
-            this.SetupPreprovisionedIoTHub();
-
-            // Act
-            var result = this.target.GetAsync().CompleteOrTimeout().Result;
-
-            // Assert
-            Assert.Equal("true", result.Properties["PreprovisionedIoTHub"]);
-        }
-
-        private void SetupSimulationForRunner()
-        {
-            var simulation = new SimulationModel
-            {
-                Id = SIMULATION_ID,
-                Name = "Test Simulation",
-                Created = DateTimeOffset.UtcNow.Subtract(TimeSpan.FromDays(10)),
-                Modified = DateTimeOffset.UtcNow.Subtract(TimeSpan.FromDays(10)),
-                ETag = "ETag0",
-                Enabled = true,
-                PartitioningComplete = true,
-                DevicesCreationComplete = true
-            };
-
-            var simulations = new List<SimulationModel> { simulation };
-
-            this.simulations
-                .Setup(x => x.GetListAsync())
-                .ReturnsAsync(simulations);
-        }
-
-        private void SetupPreprovisionedIoTHub()
-        {
-            const string FAKE_KEY = "fakekey";
-            const string FAKE_HOST = "hub-1";
-            const string IOTHUB_CONNECTION_STRING =
-                "hostname=" + FAKE_HOST + ";sharedaccesskeyname=hubowner;sharedaccesskey=" + FAKE_KEY;
-
-            this.servicesConfig
-                .Setup(x => x.IoTHubConnString)
-                .Returns(IOTHUB_CONNECTION_STRING);
->>>>>>> 4cc7936e
         }
     }
 }