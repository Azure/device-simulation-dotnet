--- conflicted
+++ resolved
@@ -15,7 +15,6 @@
     {
         private const string SIMULATION_ID = "1";
 
-<<<<<<< HEAD
         private readonly Mock<IPreprovisionedIotHub> preprovisionedIotHub;
         private readonly Mock<IStorageAdapterClient> storage;
         private readonly Mock<ISimulations> simulations;
@@ -23,15 +22,14 @@
         private readonly Mock<IServicesConfig> servicesConfig;
         private readonly Mock<IConnectionStrings> connectionStrings;
         private readonly Mock<IRateLimiting> rateReporter;
-=======
         private readonly Mock<IStatusService> statusService;
         private readonly Mock<IConfig> config;
->>>>>>> 594c8b63
+
         private readonly StatusController target;
 
         public StatusControllerTest(ITestOutputHelper log)
         {
-<<<<<<< HEAD
+
             this.preprovisionedIotHub = new Mock<IPreprovisionedIotHub>();
             this.storage = new Mock<IStorageAdapterClient>();
             this.simulations = new Mock<ISimulations>();
@@ -39,10 +37,9 @@
             this.servicesConfig = new Mock<IServicesConfig>();
             this.connectionStrings = new Mock<IConnectionStrings>();
             this.rateReporter = new Mock<IRateLimiting>();
-=======
+
             this.statusService = new Mock<IStatusService>();
             this.config = new Mock<IConfig>();
->>>>>>> 594c8b63
 
             this.target = new StatusController(this.config.Object, this.statusService.Object);
         }
@@ -59,7 +56,7 @@
             var result = this.target.GetAsync().CompleteOrTimeout().Result;
 
             // Assert
-<<<<<<< HEAD
+
             Assert.Equal("true", result.Properties["SimulationRunning"]);
         }
 
@@ -112,9 +109,9 @@
             this.connectionStrings
                 .Setup(x => x.GetAsync())
                 .ReturnsAsync(IOTHUB_CONNECTION_STRING);
-=======
+
             Assert.True(result.Status.IsHealthy);
->>>>>>> 594c8b63
+
         }
     }
 }