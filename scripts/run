--- conflicted
+++ resolved
@@ -39,43 +39,9 @@
 run_in_sandbox() {
 
     setup_sandbox_cache
-<<<<<<< HEAD
-=======
 
     cd $APP_HOME
 
-    # On Windows this script should use docker.exe, in which case
-    # the parameters syntax is different, e.g. volumes path
-    # (i.e. C:\path\path\... vs /c/path/path/...).
-    set +e
-    IS_WINDOWS=$(which cmd.exe)
-    set -e
-    if [[ -z "$IS_WINDOWS" ]]; then
-        check_dependency_docker
-
-        ./scripts/env-vars-check
->>>>>>> 360ec085
-
-        docker run -it \
-            -p $PCS_DEVICESIMULATION_WEBSERVICE_PORT:$PCS_DEVICESIMULATION_WEBSERVICE_PORT \
-            -e "PCS_DEVICESIMULATION_WEBSERVICE_PORT=$PCS_DEVICESIMULATION_WEBSERVICE_PORT" \
-            -e "PCS_IOTHUBMANAGER_WEBSERVICE_URL=$PCS_IOTHUBMANAGER_WEBSERVICE_URL" \
-            -v "$PCS_CACHE/sandbox/.config:/root/.config" \
-            -v "$PCS_CACHE/sandbox/.dotnet:/root/.dotnet" \
-            -v "$PCS_CACHE/sandbox/.nuget:/root/.nuget" \
-            -v "$APP_HOME:/opt/code" \
-            azureiotpcs/code-builder-dotnet:1.0-dotnetcore /opt/scripts/run
-    else
-        # Note 'winpty' is required to provide a TTY to Docker
-        cmd.exe /c "winpty .\scripts\run.cmd" --in-sandbox
-    fi
-}
-
-prepare_for_run() {
-    check_dependency_dotnet
-    cd $APP_HOME
-
-<<<<<<< HEAD
     # On Windows this script should use docker.exe, in which case
     # the parameters syntax is different, e.g. volumes path
     # (i.e. C:\path\path\... vs /c/path/path/...).
@@ -106,8 +72,6 @@
     check_dependency_dotnet
     cd $APP_HOME
 
-=======
->>>>>>> 360ec085
     ./scripts/env-vars-check
 
     dotnet restore --verbosity=quiet
@@ -126,11 +90,7 @@
 }
 
 run_simulation() {
-<<<<<<< HEAD
-    echo "Starting simulation..."
-=======
     echo "Starting simulation agent and web service..."
->>>>>>> 360ec085
     dotnet run --configuration $CONFIGURATION --project SimulationAgent/*.csproj
 }
 
